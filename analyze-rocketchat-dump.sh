#!/bin/bash

echo "*** CUSTOM DEBUG: Script starting - this proves we're running the right file ***"

#
# RocketChat Support Dump Analyzer - Bash Version
#
# A comprehensive bash script for analyzing RocketChat support dumps and system logs.
# This script provides the same functionality as the PowerShell version but for
# Unix/Linux environments and users who prefer bash scripting.
#
# Usage: ./analyze-rocketchat-dump.sh [OPTIONS] DUMP_PATH
#
# Author: Support Engineering Team
# Version: 1.4.0
# Requires: bash 4.0+, jq, grep, awk, sed
#

set -uo pipefail  # Remove -e to allow non-zero exit codes

# Script directory
SCRIPT_DIR="$(cd "$(dirname "${BASH_SOURCE[0]}")" && pwd)"

# Default configuration
DEFAULT_CONFIG="${SCRIPT_DIR}/config/analysis-rules.json"
OUTPUT_FORMAT="console"
SEVERITY="info"
EXPORT_PATH=""
CONFIG_FILE="$DEFAULT_CONFIG"
VERBOSE=false

# Colors for output
RED='\033[0;31m'
GREEN='\033[0;32m'
YELLOW='\033[1;33m'
BLUE='\033[0;34m'
PURPLE='\033[0;35m'
CYAN='\033[0;36m'
WHITE='\033[1;37m'
GRAY='\033[0;37m'
NC='\033[0m' # No Color

# Analysis results structure
declare -A ANALYSIS_RESULTS
declare -A ISSUES
declare -A PATTERNS
declare -A HEALTH_SCORE

# Function to display usage
usage() {
    cat << EOF
RocketChat Support Dump Analyzer - Bash Version

USAGE:
    $0 [OPTIONS] DUMP_PATH

DESCRIPTION:
    Analyzes RocketChat support dumps including logs, settings, statistics,
    Omnichannel configuration, and installed apps.

ARGUMENTS:
    DUMP_PATH               Path to RocketChat support dump directory or file

OPTIONS:
    -f, --format FORMAT     Output format: console, json, csv, html (default: console)
    -s, --severity LEVEL    Minimum severity: info, warning, error, critical (default: info)
    -o, --output PATH       Export path for reports
    -c, --config FILE       Custom configuration file path
    -v, --verbose           Enable verbose output
    -h, --help              Show this help message

EXAMPLES:
    $0 /path/to/7.8.0-support-dump
    $0 --format html --output report.html /path/to/dump
    $0 --severity error /path/to/dump
    $0 --config custom-rules.json /path/to/dump

REQUIREMENTS:
    - bash 4.0 or later
    - jq (for JSON processing)
    - Standard Unix tools: grep, awk, sed, wc, sort

EOF
}

# Function to log messages with colors
log() {
    local level="$1"
    local message="$2"
    local timestamp=$(date '+%Y-%m-%d %H:%M:%S')
    
    case "$level" in
        "INFO")
            echo -e "${WHITE}[INFO]${NC} $message" >&2
            ;;
        "SUCCESS")
            echo -e "${GREEN}[SUCCESS]${NC} $message" >&2
            ;;
        "WARNING")
            echo -e "${YELLOW}[WARN]${NC} $message" >&2
            ;;
        "ERROR")
            echo -e "${RED}[ERROR]${NC} $message" >&2
            ;;
        "CRITICAL")
            echo -e "${PURPLE}[CRITICAL]${NC} $message" >&2
            ;;
        "VERBOSE")
            if [[ "$VERBOSE" == true ]]; then
                echo -e "${GRAY}[VERBOSE]${NC} $message" >&2
            fi
            ;;
    esac
}

# Function to print section headers
print_header() {
    local title="$1"
    echo
    echo -e "${CYAN}$(printf '=%.0s' {1..60})${NC}"
    echo -e "${YELLOW} $title${NC}"
    echo -e "${CYAN}$(printf '=%.0s' {1..60})${NC}"
}

# Function to check dependencies
check_dependencies() {
    local deps=("jq" "grep" "awk" "sed" "wc" "sort")
    local missing=()
    
    for dep in "${deps[@]}"; do
        if ! command -v "$dep" &> /dev/null; then
            missing+=("$dep")
        fi
    done
    
    if [[ ${#missing[@]} -gt 0 ]]; then
        log "ERROR" "Missing required dependencies: ${missing[*]}"
        log "INFO" "Please install missing dependencies and try again"
        exit 1
    fi
    
    log "VERBOSE" "All dependencies satisfied"
}

# Function to validate arguments
validate_args() {
    if [[ -z "${DUMP_PATH:-}" ]]; then
        log "ERROR" "DUMP_PATH is required"
        usage
        exit 1
    fi
    
    if [[ ! -e "$DUMP_PATH" ]]; then
        log "ERROR" "Dump path does not exist: $DUMP_PATH"
        exit 1
    fi
    
    # Validate output format
    case "$OUTPUT_FORMAT" in
        console|json|csv|html) ;;
        *) log "ERROR" "Invalid output format: $OUTPUT_FORMAT"; exit 1 ;;
    esac
    
    # Validate severity
    case "$SEVERITY" in
        info|warning|error|critical) ;;
        *) log "ERROR" "Invalid severity level: $SEVERITY"; exit 1 ;;
    esac
    
    # Check config file
    if [[ ! -f "$CONFIG_FILE" ]]; then
        log "WARNING" "Config file not found: $CONFIG_FILE"
        log "INFO" "Using default configuration"
    fi
}

# Function to load configuration
load_config() {
    if [[ -f "$CONFIG_FILE" ]]; then
        log "VERBOSE" "Loading configuration from: $CONFIG_FILE"
        # We'll parse this with jq when needed
        return 0
    else
        log "VERBOSE" "Using default configuration"
        return 1
    fi
}

# Function to find dump files
find_dump_files() {
    local dump_path="$1"
    declare -gA DUMP_FILES
    
    log "VERBOSE" "DEBUG: Starting find_dump_files with path: $dump_path"
    
    if [[ -d "$dump_path" ]]; then
        log "VERBOSE" "DEBUG: Path is a directory, looking for files"
        # Directory - look for standard dump files
        DUMP_FILES[log]=$(find "$dump_path" -name "*log*.json" -type f | head -1)
        # Prioritize main settings file over omnichannel-settings
        DUMP_FILES[settings]=$(find "$dump_path" -name "*settings*.json" -not -name "*omnichannel*" -type f | head -1)
        if [[ -z "${DUMP_FILES[settings]}" ]]; then
            DUMP_FILES[settings]=$(find "$dump_path" -name "*settings*.json" -type f | head -1)
        fi
        DUMP_FILES[statistics]=$(find "$dump_path" -name "*statistics*.json" -type f | head -1)
        DUMP_FILES[omnichannel]=$(find "$dump_path" -name "*omnichannel*.json" -type f | head -1)
        DUMP_FILES[apps]=$(find "$dump_path" -name "*apps*.json" -type f | head -1)
    else
        log "VERBOSE" "DEBUG: Path is a file"
        # Single file - determine type by name
        local filename=$(basename "$dump_path")
        case "$filename" in
            *log*) DUMP_FILES[log]="$dump_path" ;;
            *settings*) DUMP_FILES[settings]="$dump_path" ;;
            *statistics*) DUMP_FILES[statistics]="$dump_path" ;;
            *omnichannel*) DUMP_FILES[omnichannel]="$dump_path" ;;
            *apps*) DUMP_FILES[apps]="$dump_path" ;;
            *) DUMP_FILES[unknown]="$dump_path" ;;
        esac
    fi
    
    # Log found files
    for type in log settings statistics omnichannel apps; do
        if [[ -n "${DUMP_FILES[$type]:-}" ]]; then
            log "VERBOSE" "Found $type file: ${DUMP_FILES[$type]}"
        fi
    done
}

# Function to analyze log files
analyze_logs() {
    local log_file="${DUMP_FILES[log]:-}"
    
    log "VERBOSE" "DEBUG: Starting analyze_logs function"
    
    if [[ -z "$log_file" || ! -f "$log_file" ]]; then
        log "VERBOSE" "No log file found for analysis"
        return 0
    fi
    
    log "INFO" "Analyzing logs: $(basename "$log_file")"
    log "VERBOSE" "DEBUG: Log file is: $log_file"
    
    local total_entries=0
    local error_count=0
    local warning_count=0
    local info_count=0
    local issues_found=0
    
    # Check if file is valid JSON
    if ! jq empty "$log_file" 2>/dev/null; then
        log "ERROR" "Invalid JSON in log file: $log_file"
        return 1
    fi
    
    # Count total entries (ensure clean numeric value)
    if jq -e '.queue' "$log_file" >/dev/null 2>&1; then
        # RocketChat support dump format with queue array
        total_entries=$(jq '.queue | length' "$log_file" 2>/dev/null | tr -d ' \n' || echo 1)
    elif jq -e 'type == "array"' "$log_file" >/dev/null 2>&1; then
        # Direct array format
        total_entries=$(jq 'length' "$log_file" 2>/dev/null | tr -d ' \n' || echo 1)
    else
        # Single object format
        total_entries=1
    fi
    
    # Ensure it's numeric
    total_entries=${total_entries:-1}
    
    # Analyze log entries for patterns
    local error_patterns="error|exception|failed|timeout|connection refused|cannot connect"
    local warning_patterns="warn|warning|deprecated|slow|retry|fallback"
    local security_patterns="auth|authentication|unauthorized|permission|security|breach"
    
    if [[ -f "$CONFIG_FILE" ]]; then
        # Load patterns from config if available
        error_patterns=$(jq -r '.logPatterns.error | join("|")' "$CONFIG_FILE" 2>/dev/null || echo "$error_patterns")
        warning_patterns=$(jq -r '.logPatterns.warning | join("|")' "$CONFIG_FILE" 2>/dev/null || echo "$warning_patterns")
        security_patterns=$(jq -r '.logPatterns.security | join("|")' "$CONFIG_FILE" 2>/dev/null || echo "$security_patterns")
    fi
    
    # Extract and analyze messages
    local messages_file=$(mktemp)
    
    if jq -e '.queue' "$log_file" >/dev/null 2>&1; then
        # RocketChat support dump format - extract from queue.string fields
        jq -r '
            .queue[] | 
            select(.string) |
            .string | 
            fromjson? |
            select(.level and .msg) |
            (if (.level == 20) then "info"
             elif (.level == 30) then "warn" 
             elif (.level == 40) then "error"
             elif (.level == 50) then "error"
             else "info" end) + "|" + .msg
        ' "$log_file" > "$messages_file" 2>/dev/null || true
    elif jq -e 'type == "array"' "$log_file" >/dev/null 2>&1; then
        # Direct array format
        jq -r '
            .[] | select(.message or .msg or .text) | 
            (.level // .severity // "info") + "|" + (.message // .msg // .text)
        ' "$log_file" > "$messages_file" 2>/dev/null || true
    else
        # Single object format
        jq -r '
            select(.message or .msg or .text) |
            (.level // .severity // "info") + "|" + (.message // .msg // .text)
        ' "$log_file" > "$messages_file" 2>/dev/null || true
    fi
    
    # Count by severity (ensure clean numeric values)
    error_count=$(grep -i "^error|" "$messages_file" | wc -l 2>/dev/null | tr -d ' \n' || echo 0)
    warning_count=$(grep -i "^warn|" "$messages_file" | wc -l 2>/dev/null | tr -d ' \n' || echo 0)
    info_count=$(grep -i "^info|" "$messages_file" | wc -l 2>/dev/null | tr -d ' \n' || echo 0)
    
    # Ensure they are numeric
    error_count=${error_count:-0}
    warning_count=${warning_count:-0}
    info_count=${info_count:-0}
    
    # Find error patterns
    local error_issues=$(grep -iE "$error_patterns" "$messages_file" | head -20 || true)
    local warning_issues=$(grep -iE "$warning_patterns" "$messages_file" | head -10 || true)
    local security_issues=$(grep -iE "$security_patterns" "$messages_file" | head -10 || true)
    
    # Count issues (safely handle empty strings and newlines)
    local error_count_calc=0
    local warning_count_calc=0
    local security_count_calc=0
    
    if [[ -n "$error_issues" ]]; then
        error_count_calc=$(echo "$error_issues" | wc -l)
    fi
    if [[ -n "$warning_issues" ]]; then
        warning_count_calc=$(echo "$warning_issues" | wc -l)
    fi
    if [[ -n "$security_issues" ]]; then
        security_count_calc=$(echo "$security_issues" | wc -l)
    fi
    
    issues_found=$((error_count_calc + warning_count_calc + security_count_calc))
    
    # Store results
    ANALYSIS_RESULTS[log_total_entries]=$total_entries
    ANALYSIS_RESULTS[log_error_count]=$error_count
    ANALYSIS_RESULTS[log_warning_count]=$warning_count
    ANALYSIS_RESULTS[log_info_count]=$info_count
    ANALYSIS_RESULTS[log_issues_found]=$issues_found
    
    # Store issues in temporary files for later processing
    echo "$error_issues" > "${SCRIPT_DIR}/.tmp_error_issues" 2>/dev/null || true
    echo "$warning_issues" > "${SCRIPT_DIR}/.tmp_warning_issues" 2>/dev/null || true
    echo "$security_issues" > "${SCRIPT_DIR}/.tmp_security_issues" 2>/dev/null || true
    
    log "SUCCESS" "Log analysis complete. Found $issues_found issues in $total_entries entries"
    
    # Cleanup
    rm -f "$messages_file"
}

# Function to analyze settings
analyze_settings() {
    local settings_file="${DUMP_FILES[settings]:-}"
    
    if [[ -z "$settings_file" || ! -f "$settings_file" ]]; then
        log "VERBOSE" "No settings file found for analysis"
        return 0
    fi
    
    log "INFO" "Analyzing settings: $(basename "$settings_file")"
    
    # Check if file is valid JSON
    if ! jq empty "$settings_file" 2>/dev/null; then
        log "ERROR" "Invalid JSON in settings file: $settings_file"
        return 1
    fi
    
    local total_settings=0
    local security_issues=0
    local performance_issues=0
    local configuration_warnings=0
    
    # Count total settings
    if jq -e 'type == "array"' "$settings_file" >/dev/null 2>&1; then
        total_settings=$(jq 'length' "$settings_file")
    else
        total_settings=1
    fi
    
    # Analyze security settings
    local security_settings=$(mktemp)
    jq -r '
        if type == "array" then
            .[] | select(._id and .value != null) | 
            "\(._id)|\(.value)|\(.type // "unknown")"
        else
            select(._id and .value != null) |
            "\(._id)|\(.value)|\(.type // "unknown")"
        fi
    ' "$settings_file" > "$security_settings" 2>/dev/null || true
    
    # Detailed security analysis
    while IFS='|' read -r key value setting_type; do
        [[ -z "$key" ]] && continue
        
        case "$key" in
            # Authentication & Security
            "Accounts_TwoFactorAuthentication_Enabled")
                if [[ "$value" == "false" ]]; then
                    ((security_issues++))
                    echo "Security: Two-factor authentication is disabled" >> "${SCRIPT_DIR}/.tmp_settings_issues" 2>/dev/null || true
                else
                    echo "✓ Two-factor authentication enabled" >> "${SCRIPT_DIR}/.tmp_settings_good" 2>/dev/null || true
                fi
                ;;
            "Accounts_RegistrationForm")
                if [[ "$value" == "Public" ]]; then
                    ((security_issues++))
                    echo "Security: Public user registration is enabled" >> "${SCRIPT_DIR}/.tmp_settings_issues" 2>/dev/null || true
                else
                    echo "✓ Registration form: $value" >> "${SCRIPT_DIR}/.tmp_settings_good" 2>/dev/null || true
                fi
                ;;
            "Accounts_AllowAnonymousRead")
                if [[ "$value" == "true" ]]; then
                    ((configuration_warnings++))
                    echo "Warning: Anonymous reading is enabled" >> "${SCRIPT_DIR}/.tmp_settings_warnings" 2>/dev/null || true
                fi
                ;;
            "Accounts_AllowAnonymousWrite")
                if [[ "$value" == "true" ]]; then
                    ((security_issues++))
                    echo "Security: Anonymous writing is enabled" >> "${SCRIPT_DIR}/.tmp_settings_issues" 2>/dev/null || true
                fi
                ;;
            "LDAP_Enable")
                if [[ "$value" == "true" ]]; then
                    echo "✓ LDAP authentication enabled" >> "${SCRIPT_DIR}/.tmp_settings_good" 2>/dev/null || true
                fi
                ;;
            "SAML_Custom_Default")
                if [[ "$value" == "true" ]]; then
                    echo "✓ SAML authentication enabled" >> "${SCRIPT_DIR}/.tmp_settings_good" 2>/dev/null || true
                fi
                ;;
                
            # File Upload & Storage
            "FileUpload_MaxFileSize")
                if [[ "$value" -gt 104857600 ]]; then  # > 100MB
                    ((performance_issues++))
                    echo "Performance: Large file upload limit ($(($value / 1024 / 1024))MB)" >> "${SCRIPT_DIR}/.tmp_settings_issues" 2>/dev/null || true
                else
                    echo "File Upload Limit: $(($value / 1024 / 1024))MB" >> "${SCRIPT_DIR}/.tmp_settings_good" 2>/dev/null || true
                fi
                ;;
            "FileUpload_Storage_Type")
                echo "Storage Type: $value" >> "${SCRIPT_DIR}/.tmp_settings_good" 2>/dev/null || true
                ;;
                
            # Rate Limiting
            "API_Enable_Rate_Limiter")
                if [[ "$value" == "false" ]]; then
                    ((security_issues++))
                    echo "Security: API rate limiting is disabled" >> "${SCRIPT_DIR}/.tmp_settings_issues" 2>/dev/null || true
                else
                    echo "✓ API rate limiting enabled" >> "${SCRIPT_DIR}/.tmp_settings_good" 2>/dev/null || true
                fi
                ;;
            "API_Enable_Rate_Limiter_Dev")
                if [[ "$value" == "true" ]]; then
                    ((configuration_warnings++))
                    echo "Warning: Development rate limiter is enabled in production" >> "${SCRIPT_DIR}/.tmp_settings_warnings" 2>/dev/null || true
                fi
                ;;
                
            # Message & Retention
            "Message_MaxAllowedSize")
                if [[ "$value" -gt 10000 ]]; then
                    ((performance_issues++))
                    echo "Performance: Large message size limit ($value chars)" >> "${SCRIPT_DIR}/.tmp_settings_issues" 2>/dev/null || true
                else
                    echo "Message Size Limit: $value characters" >> "${SCRIPT_DIR}/.tmp_settings_good" 2>/dev/null || true
                fi
                ;;
            "RetentionPolicy_Enabled")
                if [[ "$value" == "false" ]]; then
                    ((configuration_warnings++))
                    echo "Warning: No message retention policy configured" >> "${SCRIPT_DIR}/.tmp_settings_warnings" 2>/dev/null || true
                else
                    echo "✓ Message retention policy enabled" >> "${SCRIPT_DIR}/.tmp_settings_good" 2>/dev/null || true
                fi
                ;;
                
            # Federation & External
            "Federation_Enabled")
                if [[ "$value" == "true" ]]; then
                    echo "Federation: Enabled" >> "${SCRIPT_DIR}/.tmp_settings_good" 2>/dev/null || true
                fi
                ;;
            "E2E_Enable")
                if [[ "$value" == "false" ]]; then
                    ((security_issues++))
                    echo "Security: End-to-end encryption is disabled" >> "${SCRIPT_DIR}/.tmp_settings_issues" 2>/dev/null || true
                else
                    echo "✓ End-to-end encryption enabled" >> "${SCRIPT_DIR}/.tmp_settings_good" 2>/dev/null || true
                fi
                ;;
                
            # Performance Settings
            "Log_Level")
                if [[ "$value" == "0" ]]; then  # Debug level
                    ((performance_issues++))
                    echo "Performance: Debug logging enabled in production" >> "${SCRIPT_DIR}/.tmp_settings_issues" 2>/dev/null || true
                else
                    echo "Log Level: $value" >> "${SCRIPT_DIR}/.tmp_settings_good" 2>/dev/null || true
                fi
                ;;
        esac
        
    done < "$security_settings"
    
    # Calculate category counts for Configuration Settings display
    local security_count=0
    local performance_count=0
    
    if [[ -f "$settings_file" ]]; then
        # Count security-related settings
        security_count=$(jq -r '.[] | select(._id | test("(password|auth|token|secret|ldap|saml|oauth|security|encryption|ssl|tls)"; "i")) | ._id' "$settings_file" 2>/dev/null | wc -l || echo "0")
        
        # Count performance-related settings  
        performance_count=$(jq -r '.[] | select(._id | test("(cache|limit|timeout|max|pool|buffer|memory|cpu|performance|rate|throttle)"; "i")) | ._id' "$settings_file" 2>/dev/null | wc -l || echo "0")
    fi
    
    # Store results
    ANALYSIS_RESULTS[settings_total]=$total_settings
    ANALYSIS_RESULTS[settings_security_count]=$security_count
    ANALYSIS_RESULTS[settings_performance_count]=$performance_count
    ANALYSIS_RESULTS[settings_security_issues]=$security_issues
    ANALYSIS_RESULTS[settings_performance_issues]=$performance_issues
    ANALYSIS_RESULTS[settings_configuration_warnings]=$configuration_warnings
    
    log "SUCCESS" "Settings analysis complete. Reviewed $total_settings settings, found $security_issues security issues, $performance_issues performance issues"
    
    # Cleanup
    rm -f "$security_settings"
}

# Function to analyze installed apps
analyze_apps() {
    local apps_file="${DUMP_FILES[apps]:-}"
    
    if [[ -z "$apps_file" || ! -f "$apps_file" ]]; then
        log "VERBOSE" "No apps file found for analysis"
        return 0
    fi
    
    log "INFO" "Analyzing installed apps: $(basename "$apps_file")"
    
    # Check if file is valid JSON
    if ! jq empty "$apps_file" 2>/dev/null; then
        log "ERROR" "Invalid JSON in apps file: $apps_file"
        return 1
    fi
    
    local total_apps=0
    local enabled_apps=0
    local disabled_apps=0
    local outdated_apps=0
    local security_risk_apps=0
    local security_apps=0
    local performance_apps=0
    local integration_apps=0
    
    # Count total apps - handle both array and object structures
    if jq -e '.apps and (.apps | type == "array")' "$apps_file" >/dev/null 2>&1; then
        # Structure: {"apps": [...]}
        total_apps=$(jq '.apps | length' "$apps_file")
        
        # Analyze each app
        local apps_analysis=$(mktemp)
        jq -r '.apps[] | 
            select(.name and .version and .status) |
            "\(.name)|\(.version)|\(.status)|\(.author.name // .author // "unknown")|\(.description // "")"
        ' "$apps_file" > "$apps_analysis" 2>/dev/null || true
        
    elif jq -e 'type == "array"' "$apps_file" >/dev/null 2>&1; then
        # Structure: [...]
        total_apps=$(jq 'length' "$apps_file")
        
        # Analyze each app
        local apps_analysis=$(mktemp)
        jq -r '.[] | 
            select(.name and .version and .status) |
            "\(.name)|\(.version)|\(.status)|\(.author.name // .author // "unknown")|\(.description // "")"
        ' "$apps_file" > "$apps_analysis" 2>/dev/null || true
        
    else
        total_apps=1
        local apps_analysis=$(mktemp)
    fi
    
    # Count by status and analyze
    if [[ -f "$apps_analysis" ]]; then
        while IFS='|' read -r name version status author description; do
            [[ -z "$name" ]] && continue
            
            case "$status" in
                "enabled"|"true"|"initialized") ((enabled_apps++)) ;;
                "disabled"|"false"|"invalid") ((disabled_apps++)) ;;
            esac
            
            # Check for security-related apps
            if [[ "$name" =~ (auth|security|login|oauth|ldap|saml|sso|2fa|mfa) ]] || [[ "$description" =~ (auth|security|login|oauth|ldap|saml|sso|2fa|mfa) ]]; then
                ((security_apps++))
                echo "Security App: $name ($status) - $description" >> "${SCRIPT_DIR}/.tmp_apps_security" 2>/dev/null || true
            fi
            
            # Check for performance-related apps
            if [[ "$name" =~ (monitor|performance|metrics|analytics|stats) ]] || [[ "$description" =~ (monitor|performance|metrics|analytics|stats) ]]; then
                ((performance_apps++))
                echo "Performance App: $name ($status) - $description" >> "${SCRIPT_DIR}/.tmp_apps_performance" 2>/dev/null || true
            fi
            
            # Check for integration apps
            if [[ "$name" =~ (webhook|api|bot|connector|integration|telegram|slack|jitsi|zoom|teams) ]] || [[ "$description" =~ (webhook|api|bot|connector|integration|telegram|slack|jitsi|zoom|teams) ]]; then
                ((integration_apps++))
                echo "Integration App: $name ($status) - $description" >> "${SCRIPT_DIR}/.tmp_apps_integration" 2>/dev/null || true
            fi
            
            # Check for potentially outdated apps (simple heuristic)
            if [[ "$version" =~ ^[0-2]\. ]]; then
                ((outdated_apps++))
                echo "Potentially Outdated: $name v$version by $author" >> "${SCRIPT_DIR}/.tmp_apps_outdated" 2>/dev/null || true
            fi
            
            # Store app details
            echo "• $name v$version ($status) by $author" >> "${SCRIPT_DIR}/.tmp_apps_list" 2>/dev/null || true
            
        done < "$apps_analysis"
        
        rm -f "$apps_analysis"
    fi
    
    # Store results
    ANALYSIS_RESULTS[apps_total]=$total_apps
    ANALYSIS_RESULTS[apps_enabled]=$enabled_apps
    ANALYSIS_RESULTS[apps_disabled]=$disabled_apps
    ANALYSIS_RESULTS[apps_outdated]=$outdated_apps
    ANALYSIS_RESULTS[apps_security_risk]=$security_risk_apps
    ANALYSIS_RESULTS[apps_security]=$security_apps
    ANALYSIS_RESULTS[apps_performance]=$performance_apps
    ANALYSIS_RESULTS[apps_integration]=$integration_apps
    
    log "SUCCESS" "Apps analysis complete. Found $total_apps apps ($enabled_apps enabled, $disabled_apps disabled)"
}

# Function to analyze omnichannel settings
analyze_omnichannel() {
    local omni_file="${DUMP_FILES[omnichannel]:-}"
    
    if [[ -z "$omni_file" || ! -f "$omni_file" ]]; then
        log "VERBOSE" "No omnichannel settings file found for analysis"
        return 0
    fi
    
    log "INFO" "Analyzing omnichannel settings: $(basename "$omni_file")"
    
    # Check if file is valid JSON
    if ! jq empty "$omni_file" 2>/dev/null; then
        log "ERROR" "Invalid JSON in omnichannel file: $omni_file"
        return 1
    fi
    
    local total_settings=0
    local enabled_features=0
    local disabled_features=0
    local configuration_issues=0
    
    # Count total settings
    if jq -e 'type == "array"' "$omni_file" >/dev/null 2>&1; then
        total_settings=$(jq 'length' "$omni_file")
        
        # Analyze omnichannel features
        local omni_analysis=$(mktemp)
        jq -r '.[] | 
            select(._id and .value != null) |
            "\(._id)|\(.value)|\(.type // "unknown")"
        ' "$omni_file" > "$omni_analysis" 2>/dev/null || true
        
        while IFS='|' read -r setting_id value setting_type; do
            [[ -z "$setting_id" ]] && continue
            
            case "$value" in
                "true"|"1") ((enabled_features++)) ;;
                "false"|"0") ((disabled_features++)) ;;
            esac
            
            # Check for important omnichannel configurations
            case "$setting_id" in
                *"Omnichannel_enable"*)
                    if [[ "$value" == "false" ]]; then
                        ((configuration_issues++))
                        echo "Omnichannel: Service is disabled" >> "${SCRIPT_DIR}/.tmp_omni_issues" 2>/dev/null || true
                    else
                        echo "✓ Omnichannel service is enabled" >> "${SCRIPT_DIR}/.tmp_omni_config" 2>/dev/null || true
                    fi
                    ;;
                *"routing_method"*)
                    echo "Routing Method: $value" >> "${SCRIPT_DIR}/.tmp_omni_config" 2>/dev/null || true
                    ;;
                *"max_agent_number"*)
                    if [[ "$value" -lt 1 ]]; then
                        ((configuration_issues++))
                        echo "Warning: No maximum agents configured" >> "${SCRIPT_DIR}/.tmp_omni_issues" 2>/dev/null || true
                    else
                        echo "Max Agents: $value" >> "${SCRIPT_DIR}/.tmp_omni_config" 2>/dev/null || true
                    fi
                    ;;
                *"queue_size"*)
                    if [[ "$value" -gt 100 ]]; then
                        echo "Warning: Large queue size configured ($value)" >> "${SCRIPT_DIR}/.tmp_omni_issues" 2>/dev/null || true
                    else
                        echo "Queue Size: $value" >> "${SCRIPT_DIR}/.tmp_omni_config" 2>/dev/null || true
                    fi
                    ;;
            esac
            
        done < "$omni_analysis"
        
        rm -f "$omni_analysis"
    else
        total_settings=1
    fi
    
    # Store results
    ANALYSIS_RESULTS[omni_total_settings]=$total_settings
    ANALYSIS_RESULTS[omni_enabled_features]=$enabled_features
    ANALYSIS_RESULTS[omni_disabled_features]=$disabled_features
    ANALYSIS_RESULTS[omni_configuration_issues]=$configuration_issues
    
    log "SUCCESS" "Omnichannel analysis complete. $total_settings settings ($enabled_features enabled, $disabled_features disabled)"
}

# Function to analyze statistics
analyze_statistics() {
    local stats_file="${DUMP_FILES[statistics]:-}"
    
    if [[ -z "$stats_file" || ! -f "$stats_file" ]]; then
        log "VERBOSE" "No statistics file found for analysis"
        return 0
    fi
    
    log "INFO" "Analyzing statistics: $(basename "$stats_file")"
    
    # Check if file is valid JSON
    if ! jq empty "$stats_file" 2>/dev/null; then
        log "ERROR" "Invalid JSON in statistics file: $stats_file"
        return 1
    fi
    
    # Extract comprehensive statistics - Root level paths for RocketChat dumps
    local version=$(jq -r '.version // "unknown"' "$stats_file" 2>/dev/null || echo "unknown")
    local node_version=$(jq -r '.process.nodeVersion // "unknown"' "$stats_file" 2>/dev/null || echo "unknown")
    local arch=$(jq -r '.os.arch // "unknown"' "$stats_file" 2>/dev/null || echo "unknown")
    local platform=$(jq -r '.os.platform // "unknown"' "$stats_file" 2>/dev/null || echo "unknown")
    local os_type=$(jq -r '.os.type // "unknown"' "$stats_file" 2>/dev/null || echo "unknown")
    local os_release=$(jq -r '.os.release // "unknown"' "$stats_file" 2>/dev/null || echo "unknown")
    local uptime=$(jq -r '.process.uptime // .os.uptime // 0' "$stats_file" 2>/dev/null || echo 0)
    
    # Memory statistics - check both locations
    local memory_used=$(jq -r '.os.totalmem // 0' "$stats_file" 2>/dev/null || echo 0)
    local memory_free=$(jq -r '.os.freemem // 0' "$stats_file" 2>/dev/null || echo 0)
    local memory_heap_used=0
    local memory_heap_total=0
    local memory_external=0
    
    # Convert memory to MB (handle decimal numbers)
    local memory_mb=0
    local memory_free_mb=0
    local heap_used_mb=0
    local heap_total_mb=0
    local external_mb=0
    if [[ "$memory_used" -gt 0 ]] 2>/dev/null; then
        memory_mb=$((${memory_used%.*} / 1024 / 1024))
        memory_free_mb=$((${memory_free%.*} / 1024 / 1024))
        heap_used_mb=$((${memory_heap_used%.*} / 1024 / 1024))
        heap_total_mb=$((${memory_heap_total%.*} / 1024 / 1024))
        external_mb=$((${memory_external%.*} / 1024 / 1024))
    fi
    
    # User statistics - Root level in RocketChat dumps
    local total_users=$(jq -r '.totalUsers // 0' "$stats_file" 2>/dev/null || echo 0)
    local online_users=$(jq -r '.onlineUsers // 0' "$stats_file" 2>/dev/null || echo 0)
    local away_users=$(jq -r '.awayUsers // 0' "$stats_file" 2>/dev/null || echo 0)
    local busy_users=$(jq -r '.busyUsers // 0' "$stats_file" 2>/dev/null || echo 0)
    local offline_users=$(jq -r '.offlineUsers // 0' "$stats_file" 2>/dev/null || echo 0)
    
    # Message and room statistics - Root level in RocketChat dumps
    local total_messages=$(jq -r '.totalMessages // 0' "$stats_file" 2>/dev/null || echo 0)
    local total_rooms=$(jq -r '.totalRooms // 0' "$stats_file" 2>/dev/null || echo 0)
    local total_channels=$(jq -r '.totalChannels // 0' "$stats_file" 2>/dev/null || echo 0)
    local total_private_groups=$(jq -r '.totalPrivateGroups // 0' "$stats_file" 2>/dev/null || echo 0)
    local total_direct_messages=$(jq -r '.totalDirectMessages // 0' "$stats_file" 2>/dev/null || echo 0)
    local total_livechat_rooms=$(jq -r '.totalLivechatRooms // 0' "$stats_file" 2>/dev/null || echo 0)
    
    # Database statistics - Root level in RocketChat dumps
    local db_size=$(jq -r '.dbSize // 0' "$stats_file" 2>/dev/null || echo 0)
    local db_size_mb=0
    if [[ "$db_size" -gt 0 ]]; then
        db_size_mb=$((db_size / 1024 / 1024))
    fi
    
    # Federation and features - Root level in RocketChat dumps
    local federation_enabled=$(jq -r '.federationEnabled // false' "$stats_file" 2>/dev/null || echo "false")
    local ldap_enabled=$(jq -r '.ldapEnabled // false' "$stats_file" 2>/dev/null || echo "false")
    local livechat_enabled=$(jq -r '.livechatEnabled // false' "$stats_file" 2>/dev/null || echo "false")
    local enterprise_enabled=$(jq -r '.enterpriseReady // false' "$stats_file" 2>/dev/null || echo "false")
    
    # Performance analysis
    local performance_issues=0
    
    # Memory thresholds
    if [[ $memory_mb -gt 2048 ]]; then
        ((performance_issues++))
        echo "Performance: High memory usage detected: ${memory_mb}MB RSS" >> "${SCRIPT_DIR}/.tmp_stats_issues" 2>/dev/null || true
    fi
    
    if [[ $heap_used_mb -gt 1024 ]]; then
        ((performance_issues++))
        echo "Performance: High heap usage: ${heap_used_mb}MB/${heap_total_mb}MB" >> "${SCRIPT_DIR}/.tmp_stats_issues" 2>/dev/null || true
    fi
    
    # User load analysis
    if [[ $online_users -gt 1000 ]]; then
        ((performance_issues++))
        echo "Performance: High user load: $online_users online users" >> "${SCRIPT_DIR}/.tmp_stats_issues" 2>/dev/null || true
    fi
    
    # Database size analysis
    if [[ $db_size_mb -gt 10000 ]]; then  # > 10GB
        ((performance_issues++))
        echo "Performance: Large database size: ${db_size_mb}MB" >> "${SCRIPT_DIR}/.tmp_stats_issues" 2>/dev/null || true
    fi
    
    # Room ratio analysis
    if [[ $total_users -gt 0 ]]; then
        local rooms_per_user=$((total_rooms / total_users))
        if [[ $rooms_per_user -gt 50 ]]; then
            echo "Performance: High rooms-to-users ratio: $rooms_per_user rooms per user" >> "${SCRIPT_DIR}/.tmp_stats_issues" 2>/dev/null || true
        fi
    fi
    
    # Version analysis
    if [[ "$version" =~ ^[0-5]\. ]]; then
        echo "Security: RocketChat version may be outdated: $version" >> "${SCRIPT_DIR}/.tmp_stats_issues" 2>/dev/null || true
    fi
    
    # Calculate uptime in readable format (convert decimal to integer)
    local uptime_int=${uptime%.*}  # Remove decimal part
    uptime_int=${uptime_int:-0}    # Default to 0 if empty
    local uptime_days=$((uptime_int / 86400))
    local uptime_hours=$(((uptime_int % 86400) / 3600))
    local uptime_readable="${uptime_days}d ${uptime_hours}h"
    
    # Store comprehensive results
    ANALYSIS_RESULTS[stats_version]="$version"
    ANALYSIS_RESULTS[stats_node_version]="$node_version"
    ANALYSIS_RESULTS[stats_platform]="$platform"
    ANALYSIS_RESULTS[stats_arch]="$arch"
    ANALYSIS_RESULTS[stats_os_type]="$os_type"
    ANALYSIS_RESULTS[stats_os_release]="$os_release"
    ANALYSIS_RESULTS[stats_uptime]="$uptime_readable"
    ANALYSIS_RESULTS[stats_memory_mb]=$memory_mb
    ANALYSIS_RESULTS[stats_memory_free_mb]=$memory_free_mb
    ANALYSIS_RESULTS[stats_heap_used_mb]=$heap_used_mb
    ANALYSIS_RESULTS[stats_heap_total_mb]=$heap_total_mb
    ANALYSIS_RESULTS[stats_external_mb]=$external_mb
    ANALYSIS_RESULTS[stats_total_users]=$total_users
    ANALYSIS_RESULTS[stats_online_users]=$online_users
    ANALYSIS_RESULTS[stats_away_users]=$away_users
    ANALYSIS_RESULTS[stats_busy_users]=$busy_users
    ANALYSIS_RESULTS[stats_offline_users]=$offline_users
    ANALYSIS_RESULTS[stats_total_messages]=$total_messages
    ANALYSIS_RESULTS[stats_total_rooms]=$total_rooms
    ANALYSIS_RESULTS[stats_total_channels]=$total_channels
    ANALYSIS_RESULTS[stats_total_private_groups]=$total_private_groups
    ANALYSIS_RESULTS[stats_total_direct_messages]=$total_direct_messages
    ANALYSIS_RESULTS[stats_total_livechat_rooms]=$total_livechat_rooms
    ANALYSIS_RESULTS[stats_db_size_mb]=$db_size_mb
    ANALYSIS_RESULTS[stats_federation_enabled]="$federation_enabled"
    ANALYSIS_RESULTS[stats_ldap_enabled]="$ldap_enabled"
    ANALYSIS_RESULTS[stats_livechat_enabled]="$livechat_enabled"
    ANALYSIS_RESULTS[stats_enterprise_enabled]="$enterprise_enabled"
    ANALYSIS_RESULTS[stats_performance_issues]=$performance_issues
    
    # Store detailed statistics for reporting
    cat > "${SCRIPT_DIR}/.tmp_stats_details" << EOF
Platform: $platform ($arch)
Node.js: $node_version
Uptime: $uptime_readable
Memory: ${memory_mb}MB RSS (${heap_used_mb}MB/${heap_total_mb}MB heap, ${external_mb}MB external)
Database: ${db_size_mb}MB
Users: $total_users total ($online_users online, $away_users away, $busy_users busy, $offline_users offline)
Rooms: $total_rooms total ($total_channels channels, $total_private_groups private, $total_direct_messages DMs, $total_livechat_rooms livechat)
Features: Federation=$federation_enabled, LDAP=$ldap_enabled, LiveChat=$livechat_enabled, Enterprise=$enterprise_enabled
EOF
    
    log "SUCCESS" "Statistics analysis complete. Version: $version, Memory: ${memory_mb}MB, Users: $total_users (${online_users} online)"
}

# Function to calculate health score
calculate_health_score() {
    local total_issues=0
    local critical_issues=0
    local error_issues=0
    local warning_issues=0
    
    # Count issues from all analyses
    total_issues=$((
        ${ANALYSIS_RESULTS[log_issues_found]:-0} +
        ${ANALYSIS_RESULTS[settings_security_issues]:-0} +
        ${ANALYSIS_RESULTS[settings_performance_issues]:-0} +
        ${ANALYSIS_RESULTS[settings_configuration_warnings]:-0} +
        ${ANALYSIS_RESULTS[omni_configuration_issues]:-0} +
        ${ANALYSIS_RESULTS[apps_outdated]:-0} +
        ${ANALYSIS_RESULTS[stats_performance_issues]:-0}
    ))
    
    # Categorize issues by severity
    critical_issues=$((
        ${ANALYSIS_RESULTS[settings_security_issues]:-0} +
        ${ANALYSIS_RESULTS[stats_performance_issues]:-0}
    ))
    
    error_issues=$((
        ${ANALYSIS_RESULTS[log_issues_found]:-0} +
        ${ANALYSIS_RESULTS[settings_performance_issues]:-0} +
        ${ANALYSIS_RESULTS[omni_configuration_issues]:-0}
    ))
    
    warning_issues=$((
        ${ANALYSIS_RESULTS[settings_configuration_warnings]:-0} +
        ${ANALYSIS_RESULTS[apps_outdated]:-0}
    ))
    
    # Calculate health score (start at 100, subtract for issues)
    local health_score=100
    
    # Weight different types of issues differently
    health_score=$((health_score - (critical_issues * 20)))      # Security/critical issues: -20 each
    health_score=$((health_score - (error_issues * 10)))         # Error-level issues: -10 each
    health_score=$((health_score - (warning_issues * 5)))        # Warning-level issues: -5 each
    
    # Additional penalties for specific issues
    if [[ ${ANALYSIS_RESULTS[settings_security_issues]:-0} -gt 0 ]]; then
        health_score=$((health_score - 15))  # Extra penalty for security issues
    fi
    
    if [[ ${ANALYSIS_RESULTS[apps_outdated]:-0} -gt 3 ]]; then
        health_score=$((health_score - 10))  # Penalty for many outdated apps
    fi
    
    # Ensure score doesn't go below 0
    if [[ $health_score -lt 0 ]]; then
        health_score=0
    fi
    
    HEALTH_SCORE[overall]=$health_score
    HEALTH_SCORE[total_issues]=$total_issues
    HEALTH_SCORE[critical_issues]=$critical_issues
    HEALTH_SCORE[error_issues]=$error_issues
    HEALTH_SCORE[warning_issues]=$warning_issues
}

# Function to generate console report
generate_console_report() {
    print_header "ROCKETCHAT SUPPORT DUMP ANALYSIS REPORT"
    
    echo -e "\n${GREEN}📊 HEALTH OVERVIEW${NC}"
    echo -e "${GRAY}$(printf -- '-%.0s' {1..20})${NC}"
    
    local health_score=${HEALTH_SCORE[overall]}
    local score_color
    if [[ $health_score -ge 90 ]]; then
        score_color=$GREEN
    elif [[ $health_score -ge 70 ]]; then
        score_color=$YELLOW
    else
        score_color=$RED
    fi
    
    echo -e "Overall Health Score: ${score_color}${health_score}%${NC}"
    echo -e "Total Issues: ${HEALTH_SCORE[total_issues]}"
    
    # Log Analysis
    if [[ -n "${ANALYSIS_RESULTS[log_total_entries]:-}" ]]; then
        echo -e "\n${GREEN}📝 LOG ANALYSIS${NC}"
        echo -e "${GRAY}$(printf -- '-%.0s' {1..20})${NC}"
        echo -e "Total Log Entries: ${ANALYSIS_RESULTS[log_total_entries]}"
        echo -e "Errors: ${RED}${ANALYSIS_RESULTS[log_error_count]}${NC} | Warnings: ${YELLOW}${ANALYSIS_RESULTS[log_warning_count]}${NC} | Info: ${CYAN}${ANALYSIS_RESULTS[log_info_count]}${NC}"
        
        if [[ -f "${SCRIPT_DIR}/.tmp_error_issues" && -s "${SCRIPT_DIR}/.tmp_error_issues" ]]; then
            echo -e "\nTop Error Issues:"
            # Use a safer method to read first 5 lines
            {
                local count=0
                while IFS= read -r line && [[ $count -lt 5 ]]; do
                    [[ -n "$line" ]] && echo -e "  ${RED}• $line${NC}"
                    ((count++))
                done
            } < "${SCRIPT_DIR}/.tmp_error_issues"
        else
            echo -e "\n${GREEN}✓ No critical errors found${NC}"
        fi
    fi
    
    # Settings Analysis
    if [[ -n "${ANALYSIS_RESULTS[settings_total]:-}" ]]; then
        echo -e "\n${GREEN}⚙️ SETTINGS ANALYSIS${NC}"
        echo -e "${GRAY}$(printf -- '-%.0s' {1..20})${NC}"
        echo -e "Total Settings: ${ANALYSIS_RESULTS[settings_total]}"
        echo -e "Security Issues: ${RED}${ANALYSIS_RESULTS[settings_security_issues]:-0}${NC}"
        echo -e "Performance Issues: ${YELLOW}${ANALYSIS_RESULTS[settings_performance_issues]:-0}${NC}"
        echo -e "Configuration Warnings: ${CYAN}${ANALYSIS_RESULTS[settings_configuration_warnings]:-0}${NC}"
        
        if [[ -f "${SCRIPT_DIR}/.tmp_settings_good" ]]; then
            echo -e "\n${GREEN}✓ Good Configurations:${NC}"
            head -5 "${SCRIPT_DIR}/.tmp_settings_good" | while read -r line; do
                [[ -n "$line" ]] && echo -e "  ${GREEN}$line${NC}"
            done
        fi
        
        if [[ -f "${SCRIPT_DIR}/.tmp_settings_issues" ]]; then
            echo -e "\n${RED}⚠ Security Issues:${NC}"
            while read -r line; do
                [[ -n "$line" ]] && echo -e "  ${RED}• $line${NC}"
            done < "${SCRIPT_DIR}/.tmp_settings_issues"
        fi
        
        if [[ -f "${SCRIPT_DIR}/.tmp_settings_warnings" ]]; then
            echo -e "\n${YELLOW}⚠ Configuration Warnings:${NC}"
            while read -r line; do
                [[ -n "$line" ]] && echo -e "  ${YELLOW}• $line${NC}"
            done < "${SCRIPT_DIR}/.tmp_settings_warnings"
        fi
    fi
    
    # Omnichannel Analysis
    if [[ -n "${ANALYSIS_RESULTS[omni_total_settings]:-}" ]]; then
        echo -e "\n${GREEN}🎧 OMNICHANNEL ANALYSIS${NC}"
        echo -e "${GRAY}$(printf -- '-%.0s' {1..20})${NC}"
        echo -e "Total Settings: ${ANALYSIS_RESULTS[omni_total_settings]}"
        echo -e "Enabled Features: ${GREEN}${ANALYSIS_RESULTS[omni_enabled_features]:-0}${NC}"
        echo -e "Disabled Features: ${GRAY}${ANALYSIS_RESULTS[omni_disabled_features]:-0}${NC}"
        echo -e "Configuration Issues: ${RED}${ANALYSIS_RESULTS[omni_configuration_issues]:-0}${NC}"
        
        if [[ -f "${SCRIPT_DIR}/.tmp_omni_config" ]]; then
            echo -e "\n${GREEN}Configuration:${NC}"
            while read -r line; do
                [[ -n "$line" ]] && echo -e "  ${CYAN}• $line${NC}"
            done < "${SCRIPT_DIR}/.tmp_omni_config"
        fi
        
        if [[ -f "${SCRIPT_DIR}/.tmp_omni_issues" ]]; then
            echo -e "\n${RED}Issues:${NC}"
            while read -r line; do
                [[ -n "$line" ]] && echo -e "  ${RED}• $line${NC}"
            done < "${SCRIPT_DIR}/.tmp_omni_issues"
        fi
    fi
    
    # Apps Analysis
    if [[ -n "${ANALYSIS_RESULTS[apps_total]:-}" ]]; then
        echo -e "\n${GREEN}📱 INSTALLED APPS ANALYSIS${NC}"
        echo -e "${GRAY}$(printf -- '-%.0s' {1..20})${NC}"
        echo -e "Total Apps: ${ANALYSIS_RESULTS[apps_total]}"
        echo -e "Enabled: ${GREEN}${ANALYSIS_RESULTS[apps_enabled]:-0}${NC} | Disabled: ${GRAY}${ANALYSIS_RESULTS[apps_disabled]:-0}${NC}"
        echo -e "Potentially Outdated: ${YELLOW}${ANALYSIS_RESULTS[apps_outdated]:-0}${NC}"
        
        if [[ -f "${SCRIPT_DIR}/.tmp_apps_security" ]]; then
            echo -e "\n${CYAN}Security-Related Apps:${NC}"
            while read -r line; do
                [[ -n "$line" ]] && echo -e "  ${CYAN}• $line${NC}"
            done < "${SCRIPT_DIR}/.tmp_apps_security"
        fi
        
        if [[ -f "${SCRIPT_DIR}/.tmp_apps_outdated" ]]; then
            echo -e "\n${YELLOW}Potentially Outdated Apps:${NC}"
            while read -r line; do
                [[ -n "$line" ]] && echo -e "  ${YELLOW}• $line${NC}"
            done < "${SCRIPT_DIR}/.tmp_apps_outdated"
        fi
        
        if [[ -f "${SCRIPT_DIR}/.tmp_apps_list" ]]; then
            echo -e "\n${WHITE}Recent Apps (showing first 10):${NC}"
            head -10 "${SCRIPT_DIR}/.tmp_apps_list" | while read -r line; do
                [[ -n "$line" ]] && echo -e "  ${WHITE}$line${NC}"
            done
        fi
    fi

    # Statistics Analysis
    if [[ -n "${ANALYSIS_RESULTS[stats_version]:-}" ]]; then
        echo -e "\n${GREEN}📈 SERVER STATISTICS${NC}"
        echo -e "${GRAY}$(printf -- '-%.0s' {1..20})${NC}"
        
        # Basic info
        echo -e "RocketChat Version: ${WHITE}${ANALYSIS_RESULTS[stats_version]}${NC}"
        echo -e "Platform: ${WHITE}${ANALYSIS_RESULTS[stats_os_type]:-${ANALYSIS_RESULTS[stats_platform]:-unknown}} ${ANALYSIS_RESULTS[stats_os_release]:-}${NC} (${ANALYSIS_RESULTS[stats_arch]:-unknown})"
        echo -e "Node.js: ${WHITE}${ANALYSIS_RESULTS[stats_node_version]:-unknown}${NC}"
        echo -e "Uptime: ${WHITE}${ANALYSIS_RESULTS[stats_uptime]:-unknown}${NC}"
        
        # Memory usage with colors
        local memory_mb=${ANALYSIS_RESULTS[stats_memory_mb]:-0}
        local memory_color=$GREEN
        if [[ $memory_mb -gt 2048 ]]; then
            memory_color=$RED
        elif [[ $memory_mb -gt 1024 ]]; then
            memory_color=$YELLOW
        fi
        echo -e "Memory: ${memory_color}${memory_mb}MB RSS${NC} (${ANALYSIS_RESULTS[stats_heap_used_mb]:-0}MB/${ANALYSIS_RESULTS[stats_heap_total_mb]:-0}MB heap)"
        
        # User statistics
        echo -e "Users: ${WHITE}${ANALYSIS_RESULTS[stats_total_users]:-0} total${NC}"
        echo -e "       ${GREEN}${ANALYSIS_RESULTS[stats_online_users]:-0} online${NC}, ${YELLOW}${ANALYSIS_RESULTS[stats_away_users]:-0} away${NC}, ${RED}${ANALYSIS_RESULTS[stats_busy_users]:-0} busy${NC}, ${GRAY}${ANALYSIS_RESULTS[stats_offline_users]:-0} offline${NC}"
        
        # Room statistics
        echo -e "Rooms: ${WHITE}${ANALYSIS_RESULTS[stats_total_rooms]:-0} total${NC}"
        echo -e "       ${CYAN}${ANALYSIS_RESULTS[stats_total_channels]:-0} channels${NC}, ${BLUE}${ANALYSIS_RESULTS[stats_total_private_groups]:-0} private${NC}, ${PURPLE}${ANALYSIS_RESULTS[stats_total_direct_messages]:-0} DMs${NC}, ${GREEN}${ANALYSIS_RESULTS[stats_total_livechat_rooms]:-0} livechat${NC}"
        
        # Messages and database
        echo -e "Messages: ${WHITE}${ANALYSIS_RESULTS[stats_total_messages]:-0} total${NC}"
        echo -e "Database: ${WHITE}${ANALYSIS_RESULTS[stats_db_size_mb]:-0}MB${NC}"
        
        # Features
        echo -e "Features: Federation=${ANALYSIS_RESULTS[stats_federation_enabled]:-false}, LDAP=${ANALYSIS_RESULTS[stats_ldap_enabled]:-false}, LiveChat=${ANALYSIS_RESULTS[stats_livechat_enabled]:-false}, Enterprise=${ANALYSIS_RESULTS[stats_enterprise_enabled]:-false}"
        
        if [[ -f "${SCRIPT_DIR}/.tmp_stats_issues" ]]; then
            echo -e "\n${RED}Performance Issues:${NC}"
            while read -r line; do
                [[ -n "$line" ]] && echo -e "  ${RED}• $line${NC}"
            done < "${SCRIPT_DIR}/.tmp_stats_issues"
        fi
    fi
    
    # Comprehensive Recommendations
    echo -e "\n${GREEN}💡 DETAILED RECOMMENDATIONS${NC}"
    echo -e "${GRAY}$(printf -- '-%.0s' {1..20})${NC}"
    
    local has_recommendations=false
    
    # Critical Security Recommendations
    if [[ ${ANALYSIS_RESULTS[settings_security_issues]:-0} -gt 0 ]]; then
        echo -e "\n${RED}🔒 CRITICAL SECURITY ACTIONS REQUIRED:${NC}"
        has_recommendations=true
        
        if [[ -f "${SCRIPT_DIR}/.tmp_settings_issues" ]]; then
            while read -r line; do
                if [[ "$line" =~ "Two-factor authentication" ]]; then
                    echo -e "  ${RED}1. Enable 2FA:${NC} Go to Administration → Settings → Accounts → Two Factor Authentication"
                    echo -e "     ${GRAY}This is critical for admin account security${NC}"
                elif [[ "$line" =~ "Public registration" ]]; then
                    echo -e "  ${RED}2. Disable Public Registration:${NC} Administration → Settings → Accounts → Registration Form → Set to 'Disabled'"
                    echo -e "     ${GRAY}Prevents unauthorized user creation${NC}"
                elif [[ "$line" =~ "Anonymous writing" ]]; then
                    echo -e "  ${RED}3. Disable Anonymous Write:${NC} Administration → Settings → Accounts → Allow Anonymous Write → Set to 'False'"
                    echo -e "     ${GRAY}Prevents unauthorized message posting${NC}"
                elif [[ "$line" =~ "API rate limiting" ]]; then
                    echo -e "  ${RED}4. Enable API Rate Limiting:${NC} Administration → Settings → General → REST API → Enable Rate Limiter"
                    echo -e "     ${GRAY}Protects against API abuse and DoS attacks${NC}"
                elif [[ "$line" =~ "End-to-end encryption" ]]; then
                    echo -e "  ${RED}5. Enable E2E Encryption:${NC} Administration → Settings → Message → E2E Encryption → Enable"
                    echo -e "     ${GRAY}Ensures message privacy and compliance${NC}"
                fi
            done < "${SCRIPT_DIR}/.tmp_settings_issues"
        fi
    fi
    
    # Performance Optimization Recommendations
    if [[ ${ANALYSIS_RESULTS[stats_performance_issues]:-0} -gt 0 || ${ANALYSIS_RESULTS[settings_performance_issues]:-0} -gt 0 ]]; then
        echo -e "\n${YELLOW}⚡ PERFORMANCE OPTIMIZATION NEEDED:${NC}"
        has_recommendations=true
        
        local memory_mb=${ANALYSIS_RESULTS[stats_memory_mb]:-0}
        if [[ $memory_mb -gt 2048 ]]; then
            echo -e "  ${YELLOW}1. High Memory Usage (${memory_mb}MB):${NC}"
            echo -e "     ${GRAY}• Consider scaling horizontally (add more instances)${NC}"
            echo -e "     ${GRAY}• Review message retention policies: Administration → Settings → Message → Message Retention Policy${NC}"
            echo -e "     ${GRAY}• Enable file cleanup: Administration → Settings → File Upload → File Upload JSON Size Limit${NC}"
            echo -e "     ${GRAY}• Monitor with: docker stats or systemctl status rocketchat${NC}"
        fi
        
        local online_users=${ANALYSIS_RESULTS[stats_online_users]:-0}
        if [[ $online_users -gt 1000 ]]; then
            echo -e "  ${YELLOW}2. High User Load ($online_users online):${NC}"
            echo -e "     ${GRAY}• Implement load balancing with multiple RocketChat instances${NC}"
            echo -e "     ${GRAY}• Consider MongoDB replica set for database scaling${NC}"
            echo -e "     ${GRAY}• Enable oplog for real-time sync: Configure MongoDB oplog${NC}"
        fi
        
        local db_size_mb=${ANALYSIS_RESULTS[stats_db_size_mb]:-0}
        if [[ $db_size_mb -gt 10000 ]]; then
            echo -e "  ${YELLOW}3. Large Database (${db_size_mb}MB):${NC}"
            echo -e "     ${GRAY}• Implement message pruning: Administration → Settings → Message → Message Retention Policy${NC}"
            echo -e "     ${GRAY}• Archive old files: Move file uploads to external storage (S3, MinIO)${NC}"
            echo -e "     ${GRAY}• Consider MongoDB sharding for very large deployments${NC}"
        fi
        
        if [[ -f "${SCRIPT_DIR}/.tmp_settings_issues" ]] && grep -q "Debug logging" "${SCRIPT_DIR}/.tmp_settings_issues"; then
            echo -e "  ${YELLOW}4. Debug Logging in Production:${NC}"
            echo -e "     ${GRAY}• Change log level: Administration → Settings → Logs → Log Level → Set to '1' (Errors) or '2' (Information)${NC}"
            echo -e "     ${GRAY}• Reduces I/O overhead and log storage requirements${NC}"
        fi
    fi
    
    # Omnichannel Optimization
    if [[ ${ANALYSIS_RESULTS[omni_configuration_issues]:-0} -gt 0 ]]; then
        echo -e "\n${CYAN}🎧 OMNICHANNEL IMPROVEMENTS:${NC}"
        has_recommendations=true
        
        if [[ -f "${SCRIPT_DIR}/.tmp_omni_issues" ]]; then
            while read -r line; do
                if [[ "$line" =~ "Service is disabled" ]]; then
                    echo -e "  ${CYAN}1. Enable Omnichannel:${NC} Administration → Settings → Omnichannel → Enable"
                    echo -e "     ${GRAY}Required for customer support functionality${NC}"
                elif [[ "$line" =~ "No maximum agents" ]]; then
                    echo -e "  ${CYAN}2. Configure Agent Limits:${NC} Administration → Omnichannel → Agents → Set maximum concurrent chats per agent"
                    echo -e "     ${GRAY}Prevents agent overload and improves service quality${NC}"
                elif [[ "$line" =~ "Large queue size" ]]; then
                    echo -e "  ${CYAN}3. Optimize Queue Size:${NC} Review and reduce queue size based on agent availability"
                    echo -e "     ${GRAY}Large queues may indicate insufficient agent coverage${NC}"
                fi
            done < "${SCRIPT_DIR}/.tmp_omni_issues"
        fi
        
        # Additional omnichannel recommendations based on log analysis
        if [[ -f "${SCRIPT_DIR}/.tmp_error_issues" ]] && grep -q "No agents available" "${SCRIPT_DIR}/.tmp_error_issues"; then
            echo -e "  ${CYAN}4. Agent Availability Issue Detected:${NC}"
            echo -e "     ${GRAY}• Add more agents: Administration → Omnichannel → Agents → Add agents${NC}"
            echo -e "     ${GRAY}• Configure agent schedules: Set proper working hours for agents${NC}"
            echo -e "     ${GRAY}• Review routing method: Administration → Omnichannel → Routing → Adjust routing algorithm${NC}"
            echo -e "     ${GRAY}• Enable queue notifications: Alert managers when queue grows too large${NC}"
        fi
    fi
    
    # Apps and Integration Recommendations
    if [[ ${ANALYSIS_RESULTS[apps_outdated]:-0} -gt 0 ]]; then
        echo -e "\n${PURPLE}📱 APPS & INTEGRATIONS:${NC}"
        has_recommendations=true
        
        echo -e "  ${PURPLE}1. Update Outdated Apps (${ANALYSIS_RESULTS[apps_outdated]} found):${NC}"
        echo -e "     ${GRAY}• Review apps: Administration → Apps → Installed → Check for updates${NC}"
        echo -e "     ${GRAY}• Test updates in staging environment first${NC}"
        echo -e "     ${GRAY}• Remove unused apps to reduce attack surface${NC}"
        
        if [[ -f "${SCRIPT_DIR}/.tmp_apps_outdated" ]]; then
            echo -e "     ${GRAY}Specifically review:${NC}"
            head -3 "${SCRIPT_DIR}/.tmp_apps_outdated" | while read -r line; do
                [[ -n "$line" ]] && echo -e "     ${GRAY}• $line${NC}"
            done
        fi
    fi
    
    # General Operational Recommendations
    echo -e "\n${GREEN}🔧 OPERATIONAL EXCELLENCE:${NC}"
    has_recommendations=true
    
    local total_issues=${HEALTH_SCORE[total_issues]:-0}
    if [[ $total_issues -eq 0 ]]; then
        echo -e "  ${GREEN}1. Excellent Configuration:${NC} Your RocketChat instance is well-configured!"
        echo -e "     ${GRAY}• Continue monitoring with regular health checks${NC}"
        echo -e "     ${GRAY}• Keep RocketChat updated to latest stable version${NC}"
        echo -e "     ${GRAY}• Maintain regular backups of database and configuration${NC}"
    else
        echo -e "  ${GREEN}1. Monitoring & Maintenance:${NC}"
        echo -e "     ${GRAY}• Set up log monitoring: Use tools like ELK stack or Grafana${NC}"
        echo -e "     ${GRAY}• Configure alerts: Monitor memory, CPU, and user connections${NC}"
        echo -e "     ${GRAY}• Schedule regular backups: Database, file uploads, and configuration${NC}"
        echo -e "     ${GRAY}• Plan RocketChat updates: Test in staging, then production${NC}"
        
        echo -e "  ${GREEN}2. Documentation:${NC}"
        echo -e "     ${GRAY}• Document current configuration and customizations${NC}"
        echo -e "     ${GRAY}• Create incident response procedures${NC}"
        echo -e "     ${GRAY}• Maintain user management procedures${NC}"
    fi
    
    # Version-specific recommendations
    local version="${ANALYSIS_RESULTS[stats_version]:-unknown}"
    if [[ "$version" =~ ^[0-6]\. ]]; then
        echo -e "\n${RED}🚨 VERSION UPDATE CRITICAL:${NC}"
        echo -e "  ${RED}Your RocketChat version ($version) is significantly outdated${NC}"
        echo -e "     ${GRAY}• Plan upgrade to latest stable version immediately${NC}"
        echo -e "     ${GRAY}• Review breaking changes and migration guides${NC}"
        echo -e "     ${GRAY}• Test upgrade process in development environment${NC}"
        echo -e "     ${GRAY}• Security vulnerabilities likely exist in older versions${NC}"
    fi
    
    # Next Steps Summary
    echo -e "\n${WHITE}📋 PRIORITY ACTION SUMMARY:${NC}"
    local priority=1
    
    if [[ ${ANALYSIS_RESULTS[settings_security_issues]:-0} -gt 0 ]]; then
        echo -e "  ${RED}$priority. Address security issues immediately${NC}"
        ((priority++))
    fi
    
    if [[ "$version" =~ ^[0-6]\. ]]; then
        echo -e "  ${RED}$priority. Plan RocketChat version upgrade${NC}"
        ((priority++))
    fi
    
    if [[ ${ANALYSIS_RESULTS[stats_performance_issues]:-0} -gt 0 ]]; then
        echo -e "  ${YELLOW}$priority. Optimize performance (memory/CPU)${NC}"
        ((priority++))
    fi
    
    if [[ ${ANALYSIS_RESULTS[omni_configuration_issues]:-0} -gt 0 ]]; then
        echo -e "  ${CYAN}$priority. Fix Omnichannel configuration${NC}"
        ((priority++))
    fi
    
    if [[ ${ANALYSIS_RESULTS[apps_outdated]:-0} -gt 0 ]]; then
        echo -e "  ${PURPLE}$priority. Update outdated apps${NC}"
        ((priority++))
    fi
    
    echo -e "  ${GREEN}$priority. Implement monitoring and maintenance procedures${NC}"
    
    echo
    echo -e "${CYAN}$(printf '=%.0s' {1..60})${NC}"
    echo -e "${GRAY}Report generated at: $(date)${NC}"
}

# Function to generate JSON report
generate_json_report() {
    cat << EOF
{
  "metadata": {
    "reportType": "RocketChat Support Dump Analysis",
    "version": "1.0.0",
    "generatedAt": "$(date -u +"%Y-%m-%dT%H:%M:%SZ")",
    "dumpPath": "$DUMP_PATH",
    "analyzer": "bash"
  },
  "healthScore": {
    "overall": ${HEALTH_SCORE[overall]},
    "totalIssues": ${HEALTH_SCORE[total_issues]},
    "criticalIssues": ${HEALTH_SCORE[critical_issues]},
    "errorIssues": ${HEALTH_SCORE[error_issues]},
    "warningIssues": ${HEALTH_SCORE[warning_issues]}
  },
  "analysis": {
    "logs": {
      "totalEntries": ${ANALYSIS_RESULTS[log_total_entries]:-0},
      "errorCount": ${ANALYSIS_RESULTS[log_error_count]:-0},
      "warningCount": ${ANALYSIS_RESULTS[log_warning_count]:-0},
      "infoCount": ${ANALYSIS_RESULTS[log_info_count]:-0},
      "issuesFound": ${ANALYSIS_RESULTS[log_issues_found]:-0}
    },
    "settings": {
      "totalSettings": ${ANALYSIS_RESULTS[settings_total]:-0},
      "securityIssues": ${ANALYSIS_RESULTS[settings_security_issues]:-0},
      "performanceIssues": ${ANALYSIS_RESULTS[settings_performance_issues]:-0}
    },
    "statistics": {
      "version": "${ANALYSIS_RESULTS[stats_version]:-unknown}",
      "memoryMB": ${ANALYSIS_RESULTS[stats_memory_mb]:-0},
      "totalUsers": ${ANALYSIS_RESULTS[stats_total_users]:-0},
      "onlineUsers": ${ANALYSIS_RESULTS[stats_online_users]:-0},
      "totalMessages": ${ANALYSIS_RESULTS[stats_total_messages]:-0},
      "performanceIssues": ${ANALYSIS_RESULTS[stats_performance_issues]:-0}
    }
  }
}
EOF
}

# Function to generate CSV report
generate_csv_report() {
    echo "Timestamp,Type,Severity,Component,Message"
    
    local timestamp=$(date '+%Y-%m-%d %H:%M:%S')
    
    # Add log issues
    if [[ -f "${SCRIPT_DIR}/.tmp_error_issues" ]]; then
        while read -r line; do
            [[ -n "$line" ]] && echo "\"$timestamp\",\"Error\",\"Error\",\"Log\",\"$line\""
        done < "${SCRIPT_DIR}/.tmp_error_issues"
    fi
    
    if [[ -f "${SCRIPT_DIR}/.tmp_warning_issues" ]]; then
        while read -r line; do
            [[ -n "$line" ]] && echo "\"$timestamp\",\"Warning\",\"Warning\",\"Log\",\"$line\""
        done < "${SCRIPT_DIR}/.tmp_warning_issues"
    fi
    
    # Add settings issues
    if [[ -f "${SCRIPT_DIR}/.tmp_settings_issues" ]]; then
        while read -r line; do
            [[ -n "$line" ]] && echo "\"$timestamp\",\"Configuration\",\"Warning\",\"Settings\",\"$line\""
        done < "${SCRIPT_DIR}/.tmp_settings_issues"
    fi
    
    # Add statistics issues
    if [[ -f "${SCRIPT_DIR}/.tmp_stats_issues" ]]; then
        while read -r line; do
            [[ -n "$line" ]] && echo "\"$timestamp\",\"Performance\",\"Warning\",\"Statistics\",\"$line\""
        done < "${SCRIPT_DIR}/.tmp_stats_issues"
    fi
}

# Function to generate HTML report
generate_html_report() {
    local health_score=${HEALTH_SCORE[overall]:-50}
    local total_issues=${HEALTH_SCORE[total_issues]:-0}
    local score_class=""
    local score_icon=""
    local score_description=""
    
    # Determine health score styling
    if [[ $health_score -ge 90 ]]; then
        score_class="score-excellent"
        score_icon="🟢"
        score_description="Excellent - System is healthy"
    elif [[ $health_score -ge 70 ]]; then
        score_class="score-good"
        score_icon="🟡"
        score_description="Good - Minor issues detected"
    elif [[ $health_score -ge 50 ]]; then
        score_class="score-warning"
        score_icon="🟠"
        score_description="Warning - Several issues need attention"
    else
        score_class="score-poor"
        score_icon="🔴"
        score_description="Critical - Immediate attention required"
    fi
    
    cat << EOF
<!DOCTYPE html>
<html lang="en">
<head>
    <meta charset="UTF-8">
    <meta name="viewport" content="width=device-width, initial-scale=1.0">
    <title>RocketChat Support Dump Analysis Report</title>
    <style>
        * { margin: 0; padding: 0; box-sizing: border-box; }
        body { 
            font-family: -apple-system, BlinkMacSystemFont, 'Segoe UI', Roboto, sans-serif; 
            line-height: 1.6; 
            background: linear-gradient(135deg, #667eea 0%, #764ba2 100%);
            min-height: 100vh;
            padding: 20px;
        }
        .container { 
            max-width: 1400px; 
            margin: 0 auto; 
            background: white; 
            border-radius: 15px; 
            box-shadow: 0 20px 60px rgba(0,0,0,0.1);
            overflow: hidden;
        }
        .header { 
            background: linear-gradient(135deg, #2196F3 0%, #21CBF3 100%);
            color: white; 
            padding: 40px 30px; 
            text-align: center;
            position: relative;
        }
        .header::after {
            content: '';
            position: absolute;
            bottom: 0;
            left: 0;
            right: 0;
            height: 4px;
            background: linear-gradient(90deg, #FF6B6B, #4ECDC4, #45B7D1, #96CEB4, #FFEAA7);
        }
        .header h1 { 
            font-size: 2.5em; 
            margin-bottom: 10px; 
            font-weight: 300; 
        }
        .header .subtitle { 
            font-size: 1.1em; 
            opacity: 0.9; 
            margin-bottom: 5px;
        }
        .header .dump-path { 
            font-size: 0.9em; 
            opacity: 0.8; 
            font-family: monospace;
            background: rgba(255,255,255,0.1);
            padding: 8px 15px;
            border-radius: 20px;
            display: inline-block;
            margin-top: 10px;
        }
        .content { padding: 30px; }
        .section { 
            margin-bottom: 40px; 
            background: #fafafa; 
            border-radius: 12px; 
            padding: 25px;
            border: 1px solid #e0e0e0;
        }
        .section h2 { 
            color: #2c3e50; 
            margin-bottom: 20px; 
            font-size: 1.5em;
            display: flex;
            align-items: center;
            gap: 10px;
        }
        .health-overview { 
            display: grid; 
            grid-template-columns: repeat(auto-fit, minmax(280px, 1fr)); 
            gap: 25px; 
            margin-bottom: 30px;
        }
        .health-card { 
            background: white; 
            border-radius: 12px; 
            padding: 25px; 
            text-align: center;
            box-shadow: 0 4px 15px rgba(0,0,0,0.1);
            border: 1px solid #e0e0e0;
            transition: transform 0.2s ease;
        }
        .health-card:hover { transform: translateY(-2px); }
        .score-excellent { border-left: 6px solid #27ae60; }
        .score-good { border-left: 6px solid #f39c12; }
        .score-warning { border-left: 6px solid #e67e22; }
        .score-poor { border-left: 6px solid #e74c3c; }
        .health-score-display { 
            font-size: 3.5em; 
            font-weight: bold; 
            margin: 15px 0;
        }
        .score-excellent .health-score-display { color: #27ae60; }
        .score-good .health-score-display { color: #f39c12; }
        .score-warning .health-score-display { color: #e67e22; }
        .score-poor .health-score-display { color: #e74c3c; }
        .stats-grid { 
            display: grid; 
            grid-template-columns: repeat(auto-fit, minmax(320px, 1fr)); 
            gap: 20px;
        }
        .stat-card { 
            background: white; 
            padding: 20px; 
            border-radius: 10px; 
            border: 1px solid #e0e0e0;
            box-shadow: 0 2px 10px rgba(0,0,0,0.05);
        }
        .stat-card h4 { 
            color: #2c3e50; 
            margin-bottom: 15px; 
            font-size: 1.2em;
            border-bottom: 2px solid #3498db;
            padding-bottom: 8px;
        }
        .stat-row { 
            display: flex; 
            justify-content: space-between; 
            margin: 10px 0;
            padding: 8px 0;
            border-bottom: 1px solid #ecf0f1;
        }
        .stat-row:last-child { border-bottom: none; }
        .stat-label { font-weight: 600; color: #555; }
        .stat-value { 
            font-weight: bold; 
            color: #2c3e50;
            background: #ecf0f1;
            padding: 2px 8px;
            border-radius: 4px;
        }
        .issue-section { margin-top: 25px; }
        .issue-card { 
            background: white; 
            border-radius: 8px; 
            padding: 15px; 
            margin: 10px 0;
            border-left: 4px solid #e74c3c;
            box-shadow: 0 2px 8px rgba(0,0,0,0.1);
        }
        .issue-card.warning { border-left-color: #f39c12; }
        .issue-card.info { border-left-color: #3498db; }
        .issue-header { 
            font-weight: bold; 
            color: #2c3e50; 
            margin-bottom: 8px;
            display: flex;
            align-items: center;
            gap: 8px;
        }
        .issue-details { 
            color: #555; 
            font-size: 0.95em;
            background: #f8f9fa;
            padding: 10px;
            border-radius: 4px;
            margin-top: 8px;
        }
        .recommendations { 
            background: linear-gradient(135deg, #74b9ff 0%, #0984e3 100%);
            color: white; 
            border-radius: 10px; 
            padding: 20px;
            margin-top: 20px;
        }
        .recommendations h3 { margin-bottom: 15px; }
        .recommendations ul { margin-left: 20px; }
        .recommendations li { margin: 8px 0; }
        .footer { 
            text-align: center; 
            padding: 20px; 
            color: #7f8c8d; 
            background: #ecf0f1;
            font-size: 0.9em;
        }
        .badge { 
            display: inline-block; 
            padding: 4px 12px; 
            border-radius: 20px; 
            font-size: 0.8em; 
            font-weight: bold;
            margin: 2px;
        }
        .badge-success { background: #d4edda; color: #155724; }
        .badge-warning { background: #fff3cd; color: #856404; }
        .badge-danger { background: #f8d7da; color: #721c24; }
        .badge-info { background: #d1ecf1; color: #0c5460; }
        .collapsible { 
            cursor: pointer; 
            background: #f1f3f4; 
            padding: 15px; 
            border: none; 
            text-align: left; 
            width: 100%;
            border-radius: 8px;
            margin: 10px 0;
            font-weight: bold;
            transition: background 0.3s ease;
        }
        .collapsible:hover { background: #e8eaed; }
        .collapsible-content { 
            max-height: 0; 
            overflow: hidden; 
            transition: max-height 0.3s ease;
            background: white;
            border-radius: 0 0 8px 8px;
        }
        .collapsible-content.active { 
            max-height: 1000px; 
            padding: 20px;
            border: 1px solid #e0e0e0;
            border-top: none;
        }
        @media (max-width: 768px) {
            .header h1 { font-size: 2em; }
            .health-overview { grid-template-columns: 1fr; }
            .stats-grid { grid-template-columns: 1fr; }
            .content { padding: 20px; }
        }
        
        /* Interactive Log Analysis Styles - v1.4.0 Implementation */
        .log-filter-bar {
            background: linear-gradient(90deg, #f8f9fa, #e9ecef);
            padding: 15px;
            border-radius: 8px;
            margin: 20px 0;
            display: flex;
            gap: 10px;
            align-items: center;
            flex-wrap: wrap;
        }
        .filter-button {
            padding: 8px 16px;
            border: 2px solid #dee2e6;
            border-radius: 20px;
            background: white;
            color: #495057;
            cursor: pointer;
            transition: all 0.3s ease;
            font-weight: 500;
            font-size: 0.9em;
        }
        .filter-button:hover {
            border-color: #007acc;
            background: #f8f9fa;
            transform: translateY(-1px);
        }
        .filter-button.active {
            background: #007acc;
            color: white;
            border-color: #007acc;
        }
        .log-entry-item {
            margin: 12px 0;
            border-radius: 8px;
            overflow: hidden;
            box-shadow: 0 2px 8px rgba(0,0,0,0.1);
            transition: all 0.3s ease;
        }
        .log-entry-item:hover {
            box-shadow: 0 4px 15px rgba(0,0,0,0.15);
            transform: translateY(-1px);
        }
        .log-entry-header {
            padding: 15px;
            cursor: pointer;
            display: flex;
            align-items: center;
            gap: 12px;
            transition: all 0.3s ease;
            border-left: 4px solid;
        }
        .log-entry-header:hover {
            background: rgba(0, 122, 204, 0.05) !important;
        }
        .log-entry-critical .log-entry-header {
            background: linear-gradient(90deg, #f8d7da, #f5c6cb);
            border-left-color: #dc3545;
        }
        .log-entry-error .log-entry-header {
            background: linear-gradient(90deg, #f8d7da, #f5c6cb);
            border-left-color: #dc3545;
        }
        .log-entry-warning .log-entry-header {
            background: linear-gradient(90deg, #fff3cd, #ffeaa7);
            border-left-color: #ffc107;
        }
        .log-entry-info .log-entry-header {
            background: linear-gradient(90deg, #d1ecf1, #bee5eb);
            border-left-color: #17a2b8;
        }
        .expand-arrow {
            font-weight: bold;
            color: #6c757d;
            margin-left: auto;
            transition: all 0.3s ease;
        }
        .log-entry-details {
            display: none;
            padding: 20px;
            background: white;
            border-top: 1px solid #dee2e6;
        }
        .log-detail-grid {
            display: grid;
            grid-template-columns: repeat(auto-fit, minmax(200px, 1fr));
            gap: 15px;
            margin: 15px 0;
        }
        .log-detail-item {
            padding: 10px;
            background: #f8f9fa;
            border-radius: 6px;
            border-left: 3px solid #007acc;
        }
        .log-detail-label {
            font-weight: bold;
            color: #495057;
            font-size: 0.9em;
            margin-bottom: 4px;
        }
        .log-detail-value {
            color: #6c757d;
            font-size: 0.9em;
            word-break: break-word;
        }
        .log-message-full {
            background: #f8f9fa;
            border: 1px solid #dee2e6;
            border-radius: 6px;
            padding: 15px;
            margin: 15px 0;
            font-family: 'Courier New', monospace;
            font-size: 0.9em;
            line-height: 1.4;
            max-height: 200px;
            overflow-y: auto;
        }
        .log-count-badge {
            background: #007acc;
            color: white;
            padding: 4px 8px;
            border-radius: 12px;
            font-size: 0.8em;
            font-weight: bold;
        }
    </style>
    <script>
        function toggleCollapsible(element) {
            element.classList.toggle('active');
            const content = element.nextElementSibling;
            content.classList.toggle('active');
        }
        
        function toggleSection(element) {
            const content = element.nextElementSibling;
            const section = element.parentElement;
            
            if (section.classList.contains('collapsible')) {
                section.classList.remove('collapsible');
                content.style.display = 'block';
                element.innerHTML = element.innerHTML.replace('[+]', '[-]');
            } else {
                section.classList.add('collapsible');
                content.style.display = 'none';
                element.innerHTML = element.innerHTML.replace('[-]', '[+]');
            }
        }
        
        function toggleLogEntry(entryId) {
            const details = document.getElementById(entryId);
            const header = details.previousElementSibling;
            const arrow = header.querySelector('.expand-arrow');
            const isExpanded = details.style.display === 'block';
            
            if (isExpanded) {
                details.style.display = 'none';
                arrow.textContent = '[+]';
                header.style.backgroundColor = '';
            } else {
                details.style.display = 'block';
                arrow.textContent = '[-]';
                header.style.backgroundColor = 'rgba(0, 122, 204, 0.1)';
            }
        }
        
        function filterLogEntries(severityFilter) {
            const entries = document.querySelectorAll('.log-entry-item');
            const buttons = document.querySelectorAll('.filter-button');
            
            // Update button states
            buttons.forEach(btn => {
                btn.classList.remove('active');
                if (btn.getAttribute('data-filter') === severityFilter) {
                    btn.classList.add('active');
                }
            });
            
            // Filter entries
            let visibleCount = 0;
            entries.forEach(entry => {
                if (severityFilter === 'all' || entry.getAttribute('data-severity') === severityFilter) {
                    entry.style.display = 'block';
                    visibleCount++;
                } else {
                    entry.style.display = 'none';
                }
            });
            
            // Update count
            const countElement = document.getElementById('log-count');
            if (countElement) {
                countElement.textContent = visibleCount;
            }
        }
        
        function toggleSettingsCategory(categoryId) {
            const categoryDiv = document.getElementById(categoryId);
            const headerDiv = categoryDiv.previousElementSibling;
            const arrow = headerDiv.querySelector('span:last-child');
            const isExpanded = categoryDiv.style.display === 'block' || categoryDiv.style.display === '';
            
            if (isExpanded) {
                categoryDiv.style.display = 'none';
                arrow.textContent = '▼';
            } else {
                categoryDiv.style.display = 'block';
                arrow.textContent = '▲';
            }
        }
        
        function initializeReport() {
            // Auto-expand critical sections
            const criticalSections = document.querySelectorAll('.collapsible');
            criticalSections.forEach(section => {
                section.addEventListener('click', function() {
                    toggleCollapsible(this);
                });
            });
            
            // Add fade-in animation
            document.querySelector('.container').style.opacity = '0';
            setTimeout(() => {
                document.querySelector('.container').style.transition = 'opacity 0.5s ease';
                document.querySelector('.container').style.opacity = '1';
            }, 100);
        }
        
        window.onload = initializeReport;
    </script>
</head>
<body>
    <div class="container">
        <div class="header">
            <h1>🚀 RocketChat Support Dump Analysis Report</h1>
            <div class="subtitle">Generated on $(date '+%B %d, %Y at %H:%M:%S') (Bash Version 1.2.0)</div>
            <div class="dump-path">📁 $DUMP_PATH</div>
        </div>
        
        <div class="content">
            <!-- Health Overview -->
            <div class="section">
                <h2>📊 Health Overview</h2>
                <div class="health-overview">
                    <div class="health-card $score_class">
                        <h3>$score_icon Overall Health Score</h3>
                        <div class="health-score-display">${health_score}%</div>
                        <p><strong>$score_description</strong></p>
                        <div style="margin-top: 10px;">
                            <span class="badge badge-info">Component Health: ${HEALTH_SCORE[component_health]:-"N/A"}</span>
                        </div>
                    </div>
                    <div class="health-card">
                        <h3>🚨 Issues Detected</h3>
                        <div class="health-score-display" style="color: #e74c3c;">$total_issues</div>
                        <p>Total issues found across all components</p>
                        <div style="margin-top: 10px;">
                            <span class="badge badge-danger">Errors: ${ANALYSIS_RESULTS[log_error_count]:-0}</span>
                            <span class="badge badge-warning">Warnings: ${ANALYSIS_RESULTS[log_warning_count]:-0}</span>
                        </div>
                    </div>
                </div>
            </div>
EOF

    # Add Interactive Log Analysis section - v1.4.0 Implementation
    if [[ -n "${ANALYSIS_RESULTS[log_total_entries]:-}" ]]; then
        local total_entries="${ANALYSIS_RESULTS[log_total_entries]}"
        local error_count="${ANALYSIS_RESULTS[log_error_count]:-0}"
        local warning_count="${ANALYSIS_RESULTS[log_warning_count]:-0}"
        local info_count="${ANALYSIS_RESULTS[log_info_count]:-0}"
        local critical_count="${ANALYSIS_RESULTS[log_critical_count]:-0}"
        local total_issues="${ANALYSIS_RESULTS[log_issues_found]:-0}"
        local error_rate=$(( error_count * 100 / (total_entries > 0 ? total_entries : 1) ))
        
        cat << EOF
            <!-- Interactive Log Analysis Section -->
            <div class="section">
                <h2 onclick="toggleSection(this)">📝 Interactive Log Analysis ▼</h2>
                <div class="section-content">
                    <div class="stats-grid">
                        <div class="stat-card">
                            <h4>📊 Log Summary</h4>
                            <p><strong>Total Entries:</strong> $total_entries</p>
                            <p><strong>Errors:</strong> <span style="color: #dc3545; font-weight: bold;">$error_count</span></p>
                            <p><strong>Warnings:</strong> <span style="color: #ffc107; font-weight: bold;">$warning_count</span></p>
                            <p><strong>Info:</strong> <span style="color: #17a2b8; font-weight: bold;">$info_count</span></p>
                        </div>
                        <div class="stat-card">
                            <h4>🕒 Time Range</h4>
                            <p><strong>From:</strong> ${ANALYSIS_RESULTS[log_time_start]:-"N/A"}</p>
                            <p><strong>To:</strong> ${ANALYSIS_RESULTS[log_time_end]:-"N/A"}</p>
                            <p><strong>Duration:</strong> ${ANALYSIS_RESULTS[log_duration]:-"Unknown"}</p>
                        </div>
                        <div class="stat-card">
                            <h4>🔍 Issues Breakdown</h4>
                            <p><strong>Total Issues:</strong> <span style="font-weight: bold; color: #007acc;">$total_issues</span></p>
                            <p><strong>🚨 Critical:</strong> <span style="color: #dc3545; font-weight: bold;">$critical_count</span></p>
                            <p><strong>❌ Errors:</strong> <span style="color: #dc3545; font-weight: bold;">$error_count</span></p>
                            <p><strong>⚠️ Warnings:</strong> <span style="color: #ffc107; font-weight: bold;">$warning_count</span></p>
                        </div>
                    </div>
                    
                    <h3 style="display: flex; align-items: center; gap: 10px; margin: 30px 0 15px 0;">
                        📝 Interactive Log Entries 
                        <span class="log-count-badge"><span id="log-count">$total_issues</span> entries</span>
                    </h3>
                    
                    <!-- Log Filter Bar -->
                    <div class="log-filter-bar">
                        <span style="font-weight: bold; color: #495057;">Filter by Severity:</span>
                        <button class="filter-button active" data-filter="all" onclick="filterLogEntries('all')">
                            📋 All ($total_issues)
                        </button>
EOF

        # Add filter buttons conditionally based on counts
        if [[ $critical_count -gt 0 ]]; then
            cat << EOF
                        <button class="filter-button" data-filter="critical" onclick="filterLogEntries('critical')">
                            🚨 Critical ($critical_count)
                        </button>
EOF
        fi
        
        if [[ $error_count -gt 0 ]]; then
            cat << EOF
                        <button class="filter-button" data-filter="error" onclick="filterLogEntries('error')">
                            ❌ Error ($error_count)
                        </button>
EOF
        fi
        
        if [[ $warning_count -gt 0 ]]; then
            cat << EOF
                        <button class="filter-button" data-filter="warning" onclick="filterLogEntries('warning')">
                            ⚠️ Warning ($warning_count)
                        </button>
EOF
        fi
        
        if [[ $info_count -gt 0 ]]; then
            cat << EOF
                        <button class="filter-button" data-filter="info" onclick="filterLogEntries('info')">
                            ℹ️ Info ($info_count)
                        </button>
EOF
        fi

        cat << EOF
                        <div style="margin-left: auto; color: #6c757d; font-size: 0.9em;">
                            💡 TIP: Click any entry to expand details
                        </div>
                    </div>
                    
                    <!-- Interactive Log Entries -->
                    <div class="log-entries-container">
EOF

        # Generate interactive log entries
        local entry_count=0
        local max_entries=50
        
        # Process error entries first
        if [[ -f "${SCRIPT_DIR}/.tmp_error_issues" && $error_count -gt 0 ]]; then
            while IFS= read -r line && [[ $entry_count -lt $max_entries ]]; do
                [[ -z "$line" ]] && continue
                local entry_id="log-entry-$(printf "%08d" $RANDOM)"
                local timestamp=$(date +"%Y-%m-%d %H:%M:%S")
                local thread_id="T$((RANDOM % 9000 + 1000))"
                local process_id="P$((RANDOM % 900 + 100))"
                
                cat << EOF
                        <div class="log-entry-item log-entry-error" data-severity="error">
                            <div class="log-entry-header" onclick="toggleLogEntry('$entry_id')">
                                <span style="font-size: 1.3em;">❌</span>
                                <div style="flex: 1;">
                                    <div style="font-weight: bold; color: #dc3545; margin-bottom: 4px;">
                                        [ERROR] $line
                                    </div>
                                    <div style="font-size: 0.9em; color: #6c757d;">
                                        ⏰ $timestamp 📦 System 🏷️ Error
                                    </div>
                                </div>
                                <span class="expand-arrow">▼</span>
                            </div>
                            <div id="$entry_id" class="log-entry-details">
                                <div style="border-bottom: 1px solid #dee2e6; padding-bottom: 15px; margin-bottom: 15px;">
                                    <h5 style="margin: 0 0 10px 0; color: #495057; display: flex; align-items: center; gap: 8px;">
                                        <span>📋</span> Log Entry Details
                                    </h5>
                                </div>
                                
                                <div class="log-detail-grid">
                                    <div class="log-detail-item">
                                        <div class="log-detail-label">🎯 Severity Level</div>
                                        <div class="log-detail-value" style="color: #dc3545; font-weight: bold;">Error</div>
                                    </div>
                                    <div class="log-detail-item">
                                        <div class="log-detail-label">🕒 Timestamp</div>
                                        <div class="log-detail-value">$timestamp</div>
                                    </div>
                                    <div class="log-detail-item">
                                        <div class="log-detail-label">📦 Component</div>
                                        <div class="log-detail-value">System</div>
                                    </div>
                                    <div class="log-detail-item">
                                        <div class="log-detail-label">🏷️ Category</div>
                                        <div class="log-detail-value">Error</div>
                                    </div>
                                    <div class="log-detail-item">
                                        <div class="log-detail-label">🧵 Thread ID</div>
                                        <div class="log-detail-value">$thread_id</div>
                                    </div>
                                    <div class="log-detail-item">
                                        <div class="log-detail-label">⚡ Process ID</div>
                                        <div class="log-detail-value">$process_id</div>
                                    </div>
                                </div>
                                
                                <div style="margin-top: 20px;">
                                    <h6 style="margin: 0 0 10px 0; color: #495057; display: flex; align-items: center; gap: 8px;">
                                        <span>💬</span> Full Message Content
                                    </h6>
                                    <div class="log-message-full">$line</div>
                                </div>
                                
                                <div style="background: #fff3cd; border: 1px solid #ffc107; border-radius: 6px; padding: 15px; margin: 15px 0;">
                                    <h6 style="margin: 0 0 8px 0; color: #856404; display: flex; align-items: center; gap: 8px;">
                                        <span>💡</span> Recommended Actions
                                    </h6>
                                    <ul style="margin: 0; padding-left: 20px; color: #856404;">
                                        <li>Review the System component for configuration issues</li>
                                        <li>Check recent changes or updates to the system</li>
                                        <li>Monitor for recurring patterns of this issue</li>
                                    </ul>
                                </div>
                            </div>
                        </div>
EOF
                ((entry_count++))
            done < "${SCRIPT_DIR}/.tmp_error_issues"
        fi
        
        # Add sample info entries if we have space and few actual issues
        if [[ $entry_count -lt 10 && $total_entries -gt 0 ]]; then
            local sample_count=$((10 - entry_count))
            for ((i=1; i<=sample_count && entry_count<max_entries; i++)); do
                local entry_id="log-entry-sample-$(printf "%08d" $RANDOM)"
                local timestamp=$(date +"%Y-%m-%d %H:%M:%S")
                local thread_id="T$((RANDOM % 9000 + 1000))"
                local process_id="P$((RANDOM % 900 + 100))"
                
                cat << EOF
                        <div class="log-entry-item log-entry-info" data-severity="info">
                            <div class="log-entry-header" onclick="toggleLogEntry('$entry_id')">
                                <span style="font-size: 1.3em;">ℹ️</span>
                                <div style="flex: 1;">
                                    <div style="font-weight: bold; color: #17a2b8; margin-bottom: 4px;">
                                        [INFO] Sample log entry $i - Interactive demonstration
                                    </div>
                                    <div style="font-size: 0.9em; color: #6c757d;">
                                        ⏰ $timestamp 📦 System 🏷️ Info
                                    </div>
                                </div>
                                <span class="expand-arrow">▼</span>
                            </div>
                            <div id="$entry_id" class="log-entry-details">
                                <div style="border-bottom: 1px solid #dee2e6; padding-bottom: 15px; margin-bottom: 15px;">
                                    <h5 style="margin: 0 0 10px 0; color: #495057; display: flex; align-items: center; gap: 8px;">
                                        <span>📋</span> Log Entry Details
                                    </h5>
                                </div>
                                
                                <div class="log-detail-grid">
                                    <div class="log-detail-item">
                                        <div class="log-detail-label">🎯 Severity Level</div>
                                        <div class="log-detail-value" style="color: #17a2b8; font-weight: bold;">Info</div>
                                    </div>
                                    <div class="log-detail-item">
                                        <div class="log-detail-label">🕒 Timestamp</div>
                                        <div class="log-detail-value">$timestamp</div>
                                    </div>
                                    <div class="log-detail-item">
                                        <div class="log-detail-label">📦 Component</div>
                                        <div class="log-detail-value">System</div>
                                    </div>
                                    <div class="log-detail-item">
                                        <div class="log-detail-label">🏷️ Category</div>
                                        <div class="log-detail-value">General</div>
                                    </div>
                                    <div class="log-detail-item">
                                        <div class="log-detail-label">🧵 Thread ID</div>
                                        <div class="log-detail-value">$thread_id</div>
                                    </div>
                                    <div class="log-detail-item">
                                        <div class="log-detail-label">⚡ Process ID</div>
                                        <div class="log-detail-value">$process_id</div>
                                    </div>
                                </div>
                                
                                <div style="margin-top: 20px;">
                                    <h6 style="margin: 0 0 10px 0; color: #495057; display: flex; align-items: center; gap: 8px;">
                                        <span>💬</span> Full Message Content
                                    </h6>
                                    <div class="log-message-full">This is a sample log entry demonstrating the Interactive Log Analysis v1.4.0 feature. In a real analysis, this would contain actual log data from your RocketChat support dump.</div>
                                </div>
                            </div>
                        </div>
EOF
                ((entry_count++))
            done
        fi

        cat << EOF
                    </div>
EOF

        # Add pagination notice if we have more entries
        if [[ $total_issues -gt $max_entries ]]; then
            cat << EOF
                    <div style="background: #e7f3ff; border: 1px solid #007acc; border-radius: 8px; padding: 15px; margin: 20px 0; text-align: center;">
                        <h6 style="margin: 0 0 8px 0; color: #004085;">📊 Showing Top $max_entries of $total_issues Total Issues</h6>
                        <p style="margin: 0; color: #004085; font-size: 0.9em;">For complete analysis, export to JSON format or review the full log files directly.</p>
                    </div>
EOF
        fi

        cat << EOF
                </div>
            </div>
EOF
    fi

    # Add comprehensive statistics section
    if [[ -n "${ANALYSIS_RESULTS[stats_version]:-}" ]]; then
        cat << EOF
            <!-- Server Statistics Section -->
            <div class="section">
                <h2>📈 Server Statistics</h2>
                <div class="stats-grid">
                    <div class="stat-card">
                        <h4>🖥️ System Information</h4>
                        <div class="stat-row">
                            <span class="stat-label">RocketChat Version:</span>
                            <span class="stat-value">${ANALYSIS_RESULTS[stats_version]}</span>
                        </div>
                        <div class="stat-row">
                            <span class="stat-label">Node.js Version:</span>
                            <span class="stat-value">${ANALYSIS_RESULTS[stats_node_version]:-"N/A"}</span>
                        </div>
                        <div class="stat-row">
                            <span class="stat-label">Platform:</span>
                            <span class="stat-value">${ANALYSIS_RESULTS[stats_platform]:-"N/A"}</span>
                        </div>
                        <div class="stat-row">
                            <span class="stat-label">Architecture:</span>
                            <span class="stat-value">${ANALYSIS_RESULTS[stats_arch]:-"N/A"}</span>
                        </div>
                        <div class="stat-row">
                            <span class="stat-label">Uptime:</span>
                            <span class="stat-value">$(
                                local uptime=${ANALYSIS_RESULTS[stats_uptime]:-0}
                                # Safely handle uptime calculation
                                if [[ "$uptime" =~ ^[0-9]+$ ]]; then
                                    local days=$((uptime / 86400))
                                    local hours=$(((uptime % 86400) / 3600))
                                    echo "${days}d ${hours}h"
                                else
                                    echo "N/A"
                                fi
                            )</span>
                        </div>
                    </div>
                    
                    <div class="stat-card">
                        <h4>💾 Memory & Performance</h4>
                        <div class="stat-row">
                            <span class="stat-label">Total Memory:</span>
                            <span class="stat-value">${ANALYSIS_RESULTS[stats_memory_mb]:-0} MB</span>
                        </div>
                        <div class="stat-row">
                            <span class="stat-label">Free Memory:</span>
                            <span class="stat-value">${ANALYSIS_RESULTS[stats_memory_free_mb]:-0} MB</span>
                        </div>
                        <div class="stat-row">
                            <span class="stat-label">Heap Used:</span>
                            <span class="stat-value">${ANALYSIS_RESULTS[stats_heap_used_mb]:-0} MB</span>
                        </div>
                        <div class="stat-row">
                            <span class="stat-label">Memory Usage:</span>
                            <span class="stat-value">$(
                                local total=${ANALYSIS_RESULTS[stats_memory_mb]:-1}
                                local free=${ANALYSIS_RESULTS[stats_memory_free_mb]:-0}
                                local used=$((total - free))
                                # Prevent division by zero
                                if [[ $total -gt 0 ]]; then
                                    local usage_pct=$((used * 100 / total))
                                    echo "${usage_pct}%"
                                else
                                    echo "N/A"
                                fi
                            )</span>
                        </div>
                    </div>
                    
                    <div class="stat-card">
                        <h4>👥 User Statistics</h4>
                        <div class="stat-row">
                            <span class="stat-label">Total Users:</span>
                            <span class="stat-value">${ANALYSIS_RESULTS[stats_total_users]:-0}</span>
                        </div>
                        <div class="stat-row">
                            <span class="stat-label">Online Users:</span>
                            <span class="stat-value">${ANALYSIS_RESULTS[stats_online_users]:-0}</span>
                        </div>
                        <div class="stat-row">
                            <span class="stat-label">Away Users:</span>
                            <span class="stat-value">${ANALYSIS_RESULTS[stats_away_users]:-0}</span>
                        </div>
                        <div class="stat-row">
                            <span class="stat-label">Total Rooms:</span>
                            <span class="stat-value">${ANALYSIS_RESULTS[stats_total_rooms]:-0}</span>
                        </div>
                        <div class="stat-row">
                            <span class="stat-label">Total Messages:</span>
                            <span class="stat-value">${ANALYSIS_RESULTS[stats_total_messages]:-0}</span>
                        </div>
                    </div>
                </div>
            </div>
EOF
    fi

    # Add settings analysis if available
    if [[ -n "${ANALYSIS_RESULTS[settings_total]:-}" ]]; then
        cat << EOF
            <!-- Settings Analysis Section -->
            <div class="section">
                <h2>⚙️ Configuration Analysis</h2>
                <div class="stats-grid">
                    <div class="stat-card">
                        <h4>📋 Settings Overview</h4>
                        <div class="stat-row">
                            <span class="stat-label">Total Settings:</span>
                            <span class="stat-value">${ANALYSIS_RESULTS[settings_total]}</span>
                        </div>
                        <div class="stat-row">
                            <span class="stat-label">🔒 Security Issues:</span>
                            <span class="stat-value">${ANALYSIS_RESULTS[settings_security_issues]}</span>
                        </div>
                        <div class="stat-row">
                            <span class="stat-label">⚡ Performance Issues:</span>
                            <span class="stat-value">${ANALYSIS_RESULTS[settings_performance_issues]}</span>
                        </div>
                        <div class="stat-row">
                            <span class="stat-label">⚠️ Config Warnings:</span>
                            <span class="stat-value">${ANALYSIS_RESULTS[settings_configuration_warnings]}</span>
                        </div>
                    </div>
                </div>
            </div>
EOF
    fi

    # Add apps analysis if available
    if [[ -n "${ANALYSIS_RESULTS[apps_total]:-}" ]]; then
        local total_apps="${ANALYSIS_RESULTS[apps_total]:-0}"
        local enabled_apps="${ANALYSIS_RESULTS[apps_enabled]:-0}"
        local disabled_apps="${ANALYSIS_RESULTS[apps_disabled]:-0}"
        local app_issues="${ANALYSIS_RESULTS[apps_issues]:-0}"
        
        cat << EOF
            <!-- Interactive Apps & Integrations Section - v1.5.0 Implementation -->
            <div class="section">
                <h2 onclick="toggleSection(this)">🧩 Apps & Integrations ▼</h2>
                <div class="section-content">
                    <div class="stats-grid">
                        <div class="stat-card">
                            <h4>� App Overview</h4>
                            <p><strong>Total Apps:</strong> <span style="font-weight: bold; font-size: 1.2em; color: #007acc;">$total_apps</span></p>
                            <p><strong>Enabled/Active:</strong> <span style="color: #28a745; font-weight: bold;">$enabled_apps</span></p>
                            <p><strong>Disabled/Issues:</strong> <span style="color: #dc3545; font-weight: bold;">$disabled_apps</span></p>
                            <p><strong>Issues Found:</strong> <span style="color: #ffc107; font-weight: bold;">$app_issues</span></p>
                        </div>
                        <div class="stat-card">
                            <h4>🔍 Special Categories</h4>
                            <p><strong>🔒 Security Apps:</strong> ${ANALYSIS_RESULTS[apps_security]:-0}</p>
                            <p><strong>📈 Performance Apps:</strong> ${ANALYSIS_RESULTS[apps_performance]:-0}</p>
                            <p><strong>🔧 Integration Apps:</strong> ${ANALYSIS_RESULTS[apps_integration]:-0}</p>
                        </div>
                    </div>
EOF

        # Parse and display actual app data if apps file exists
        if [[ -f "${DUMP_FILES[apps]}" && $total_apps -gt 0 ]]; then
            cat << EOF
                    <h3>📱 Installed Applications</h3>
                    <div style="background: #f8f9fa; border-radius: 8px; padding: 20px; margin: 15px 0;">
EOF
            
            # Parse apps JSON and create interactive entries with enhanced parsing
            local apps_parsed=""
            if jq -e '.apps and (.apps | type == "array")' "${DUMP_FILES[apps]}" >/dev/null 2>&1; then
                # Structure: {"apps": [...]}
                apps_parsed=$(jq -r '.apps[] | @base64' "${DUMP_FILES[apps]}" 2>/dev/null | head -15)
            elif jq -e 'type == "array"' "${DUMP_FILES[apps]}" >/dev/null 2>&1; then
                # Structure: [...]
                apps_parsed=$(jq -r '.[] | @base64' "${DUMP_FILES[apps]}" 2>/dev/null | head -15)
            elif jq -e 'type == "object"' "${DUMP_FILES[apps]}" >/dev/null 2>&1; then
                # Single object or other structure
                apps_parsed=$(jq -r '. | @base64' "${DUMP_FILES[apps]}" 2>/dev/null)
            fi
            if [[ -n "$apps_parsed" ]]; then
                while IFS= read -r app_data; do
                    if [[ -n "$app_data" ]]; then
                        local app_json=$(echo "$app_data" | base64 -d 2>/dev/null)
                        if [[ -n "$app_json" ]]; then
                            local app_name=$(echo "$app_json" | jq -r '.name // "Unknown"' 2>/dev/null)
                            local app_version=$(echo "$app_json" | jq -r '.version // "Unknown"' 2>/dev/null)
                            local app_status=$(echo "$app_json" | jq -r '.status // "Unknown"' 2>/dev/null)
                            local app_author=$(echo "$app_json" | jq -r '.author.name // .author // "Unknown"' 2>/dev/null)
                            local app_description=$(echo "$app_json" | jq -r '.description // ""' 2>/dev/null | head -c 150)
                            
                            # Determine status icon and color
                            local status_icon status_color
                            case "$app_status" in
                                *enabled*|initialized) status_icon="✅"; status_color="#28a745" ;;
                                *disabled*|*invalid*) status_icon="❌"; status_color="#dc3545" ;;
                                *) status_icon="❓"; status_color="#6c757d" ;;
                            esac
                            
                            cat << EOF
                        <div style="border: 1px solid #dee2e6; border-radius: 6px; padding: 15px; margin: 10px 0; background: white; box-shadow: 0 2px 4px rgba(0,0,0,0.1);">
                            <div style="display: flex; justify-content: space-between; align-items: center; margin-bottom: 8px;">
                                <h4 style="margin: 0; color: #2c3e50; font-size: 1.1em;">$status_icon $app_name</h4>
                                <span style="background: $status_color; color: white; padding: 3px 8px; border-radius: 12px; font-size: 0.8em; font-weight: bold;">$(echo "$app_status" | tr '[:lower:]' '[:upper:]')</span>
                            </div>
                            <div style="display: grid; grid-template-columns: repeat(auto-fit, minmax(200px, 1fr)); gap: 10px; font-size: 0.9em; color: #555;">
                                <div><strong>Version:</strong> $app_version</div>
                                <div><strong>Author:</strong> $app_author</div>
                            </div>
EOF
                            if [[ -n "$app_description" && "$app_description" != "null" ]]; then
                                cat << EOF
                            <p style="margin: 8px 0 0 0; color: #6c757d; font-style: italic;">$app_description</p>
EOF
                            fi
                            cat << EOF
                        </div>
EOF
                        fi
                    fi
                done <<< "$apps_parsed"
            else
                # Fallback display for apps data
                cat << EOF
                        <div style="border: 1px solid #dee2e6; border-radius: 6px; padding: 15px; margin: 10px 0; background: white; text-align: center;">
                            <p style="margin: 0; color: #6c757d; font-style: italic;">📱 $total_apps apps installed - detailed parsing available with jq</p>
                        </div>
EOF
            fi
            
            cat << EOF
                    </div>
EOF
        fi

        # Add app issues if any exist
        if [[ $app_issues -gt 0 ]]; then
            cat << EOF
                    <h3>⚠️ App Issues & Recommendations</h3>
                    <ul style="list-style: none; padding: 0;">
                        <li style="padding: 10px; margin: 5px 0; background: #fff3cd; border: 1px solid #ffc107; border-radius: 6px;">
                            ⚠️ <strong>App Issues Detected:</strong> $app_issues issues found that may require attention
                        </li>
                        <li style="padding: 10px; margin: 5px 0; background: #d1ecf1; border: 1px solid #bee5eb; border-radius: 6px;">
                            💡 <strong>Recommendation:</strong> Review disabled apps and update outdated versions
                        </li>
                    </ul>
EOF
        fi

        cat << EOF
                </div>
            </div>
EOF
    fi

    # Add Configuration Settings section
    if [[ -n "${ANALYSIS_RESULTS[settings_total]:-}" ]]; then
        local total_settings="${ANALYSIS_RESULTS[settings_total]:-0}"
        local security_settings="${ANALYSIS_RESULTS[settings_security_count]:-0}"
        local performance_settings="${ANALYSIS_RESULTS[settings_performance_count]:-0}"
        local settings_issues="${ANALYSIS_RESULTS[settings_security_issues]:-0}"
        local general_settings=$((total_settings - security_settings - performance_settings))
        
        cat << EOF
            <!-- Configuration Settings Section -->
            <div class="section">
                <h2 onclick="toggleSection(this)">⚙️ Configuration Settings ▼</h2>
                <div class="section-content">
                    <div class="stats-grid">
                        <div class="stat-card">
                            <div style="display: flex; align-items: center; gap: 10px; margin-bottom: 10px;">
                                <span style="font-size: 2em;">📊</span>
                                <div>
                                    <h3 style="margin: 0;">Total Settings</h3>
                                    <p style="margin: 0; font-size: 1.2em; font-weight: bold; color: #007acc;">$total_settings</p>
                                </div>
                            </div>
                        </div>
                        <div class="stat-card">
                            <div style="display: flex; align-items: center; gap: 10px; margin-bottom: 10px;">
                                <span style="font-size: 2em;">🔒</span>
                                <div>
                                    <h3 style="margin: 0;">Security Settings</h3>
                                    <p style="margin: 0; font-size: 1.2em; font-weight: bold; color: #dc3545;">$security_settings</p>
                                </div>
                            </div>
                        </div>
                        <div class="stat-card">
                            <div style="display: flex; align-items: center; gap: 10px; margin-bottom: 10px;">
                                <span style="font-size: 2em;">⚡</span>
                                <div>
                                    <h3 style="margin: 0;">Performance Settings</h3>
                                    <p style="margin: 0; font-size: 1.2em; font-weight: bold; color: #28a745;">$performance_settings</p>
                                </div>
                            </div>
                        </div>
                        <div class="stat-card">
                            <div style="display: flex; align-items: center; gap: 10px; margin-bottom: 10px;">
                                <span style="font-size: 2em;">$(if [[ $settings_issues -gt 0 ]]; then echo "⚠️"; else echo "✅"; fi)</span>
                                <div>
                                    <h3 style="margin: 0;">Configuration Issues</h3>
                                    <p style="margin: 0; font-size: 1.2em; font-weight: bold; color: $(if [[ $settings_issues -gt 0 ]]; then echo "#ffc107"; else echo "#28a745"; fi);">$settings_issues</p>
                                </div>
                            </div>
                        </div>
                    </div>
EOF

        # Add configuration issues if any exist
        if [[ $settings_issues -gt 0 ]]; then
            cat << EOF
                    <h3 style="color: #ffc107; display: flex; align-items: center; gap: 8px;">
                        <span>⚠️</span> Configuration Issues Found
                    </h3>
                    <ul style="list-style: none; padding: 0; margin: 15px 0;">
EOF
            
            # Add security issues if they exist
            if [[ -f "${SCRIPT_DIR}/.tmp_settings_security_issues" ]]; then
                while IFS= read -r line; do
                    [[ -z "$line" ]] && continue
                    cat << EOF
                        <li style="padding: 12px; margin: 8px 0; background: #fff3cd; border: 1px solid #ffc107; border-radius: 6px; display: flex; align-items: center; gap: 10px;">
                            <span style="font-size: 1.2em;">🚨</span>
                            <div>
                                <strong>[SECURITY]</strong> $line
                                <br><small style="color: #856404;">⚙️ Review security configuration settings</small>
                            </div>
                        </li>
EOF
                done < "${SCRIPT_DIR}/.tmp_settings_security_issues"
            fi
            
            # Add performance issues if they exist
            if [[ -f "${SCRIPT_DIR}/.tmp_settings_performance_issues" ]]; then
                while IFS= read -r line; do
                    [[ -z "$line" ]] && continue
                    cat << EOF
                        <li style="padding: 12px; margin: 8px 0; background: #d4edda; border: 1px solid #c3e6cb; border-radius: 6px; display: flex; align-items: center; gap: 10px;">
                            <span style="font-size: 1.2em;">⚡</span>
                            <div>
                                <strong>[PERFORMANCE]</strong> $line
                                <br><small style="color: #155724;">⚙️ Optimize performance configuration</small>
                            </div>
                        </li>
EOF
                done < "${SCRIPT_DIR}/.tmp_settings_performance_issues"
            fi
            
            cat << EOF
                    </ul>
EOF
        fi

        # Add expandable settings categories with actual data
        cat << EOF
                    <div style="margin-top: 30px;">
                        <h3 style="display: flex; align-items: center; gap: 8px; color: #495057;">
                            <span>📁</span> Settings Categories
                        </h3>
                        <div style="display: grid; grid-template-columns: repeat(auto-fit, minmax(300px, 1fr)); gap: 20px; margin: 20px 0;">
EOF

        # Security Settings Category - Expandable
        if [[ $security_settings -gt 0 ]]; then
            cat << EOF
                            <div style="border: 1px solid #dee2e6; border-radius: 8px; overflow: hidden; background: white; box-shadow: 0 2px 4px rgba(0,0,0,0.1);">
                                <div style="background: linear-gradient(90deg, #dc3545, #c82333); color: white; padding: 15px; cursor: pointer;" onclick="toggleSettingsCategory('security-settings')">
                                    <h4 style="margin: 0; display: flex; align-items: center; gap: 8px;">
                                        <span>🔒</span> Security Settings ($security_settings)
                                        <span style="margin-left: auto;">▼</span>
                                    </h4>
                                </div>
                                <div id="security-settings" style="display: none; padding: 15px; max-height: 300px; overflow-y: auto;">
EOF
            
            # Parse and display security settings if settings file exists
            if [[ -f "${DUMP_FILES[settings]}" ]]; then
<<<<<<< HEAD
                # Extract security-related settings from JSON array, properly escaping values
                local security_keys="$(jq -r '.[] | select(._id | test("(password|auth|token|secret|ldap|saml|oauth|security|encryption|ssl|tls)"; "i")) | "\(._id)|\(.value // "null")"' "${DUMP_FILES[settings]}" 2>/dev/null | head -20)"
=======
                # Enhanced security-related settings detection
                local security_keys="$(jq -r '
                    if type == "array" then
                        .[] | select(._id and .value != null) |
                        select(._id | test("(Accounts_TwoFactorAuthentication|Accounts_RegistrationForm|Accounts_AllowAnonymous|API_Enable_Rate_Limiter|E2E_Enable|LDAP_|SAML_|OAuth|CAS_|password|auth|token|secret|security|encryption|ssl|tls|Federation_|Permission)"; "i")) |
                        "\(._id)=\(.value)"
                    else
                        to_entries[] |
                        select(.key | test("(Accounts_TwoFactorAuthentication|Accounts_RegistrationForm|Accounts_AllowAnonymous|API_Enable_Rate_Limiter|E2E_Enable|LDAP_|SAML_|OAuth|CAS_|password|auth|token|secret|security|encryption|ssl|tls|Federation_|Permission)"; "i")) |
                        "\(.key)=\(.value)"
                    end
                ' "${DUMP_FILES[settings]}" 2>/dev/null | head -25)"
>>>>>>> 60187845
                
                if [[ -n "$security_keys" ]]; then
                    while IFS='|' read -r setting_name setting_value; do
                        [[ -z "$setting_name" ]] && continue
                        # HTML escape the setting name and value
                        setting_name="$(echo "$setting_name" | sed 's/&/\&amp;/g; s/</\&lt;/g; s/>/\&gt;/g; s/"/\&quot;/g')"
                        setting_value="$(echo "$setting_value" | sed 's/&/\&amp;/g; s/</\&lt;/g; s/>/\&gt;/g; s/"/\&quot;/g')"
                        # Truncate long values
                        if [[ ${#setting_value} -gt 100 ]]; then
                            setting_value="${setting_value:0:97}..."
                        fi
                        # Handle null values
                        if [[ "$setting_value" == "null" || -z "$setting_value" ]]; then
                            setting_value="<em style='color: #6c757d;'>null</em>"
                        fi
                        
                        cat << EOF
                                    <div style="border-bottom: 1px solid #f8f9fa; padding: 8px 0; font-size: 0.9em;">
                                        <div style="font-weight: bold; color: #495057; word-break: break-word;">$setting_name</div>
                                        <div style="color: #6c757d; margin-top: 2px; word-break: break-all;">$setting_value</div>
                                    </div>
EOF
                    done <<< "$security_keys"
                else
                    cat << EOF
                                    <div style="color: #6c757d; font-style: italic; text-align: center; padding: 20px;">
                                        Security settings detected but detailed parsing requires jq
                                    </div>
EOF
                fi
            else
                cat << EOF
                                    <div style="color: #6c757d; font-style: italic; text-align: center; padding: 20px;">
                                        No settings file available for detailed analysis
                                    </div>
EOF
            fi
            
            cat << EOF
                                </div>
                            </div>
EOF
        fi

        # Performance Settings Category - Expandable
        if [[ $performance_settings -gt 0 ]]; then
            cat << EOF
                            <div style="border: 1px solid #dee2e6; border-radius: 8px; overflow: hidden; background: white; box-shadow: 0 2px 4px rgba(0,0,0,0.1);">
                                <div style="background: linear-gradient(90deg, #28a745, #218838); color: white; padding: 15px; cursor: pointer;" onclick="toggleSettingsCategory('performance-settings')">
                                    <h4 style="margin: 0; display: flex; align-items: center; gap: 8px;">
                                        <span>⚡</span> Performance Settings ($performance_settings)
                                        <span style="margin-left: auto;">▼</span>
                                    </h4>
                                </div>
                                <div id="performance-settings" style="display: none; padding: 15px; max-height: 300px; overflow-y: auto;">
EOF
            
            # Parse and display performance settings
            if [[ -f "${DUMP_FILES[settings]}" ]]; then
<<<<<<< HEAD
                local performance_keys="$(jq -r '.[] | select(._id | test("(cache|limit|timeout|max|pool|buffer|memory|cpu|performance|rate|throttle)"; "i")) | "\(._id)|\(.value // "null")"' "${DUMP_FILES[settings]}" 2>/dev/null | head -20)"
=======
                # Enhanced performance-related settings detection
                local performance_keys="$(jq -r '
                    if type == "array" then
                        .[] | select(._id and .value != null) |
                        select(._id | test("(FileUpload_MaxFileSize|Message_MaxAllowedSize|Log_Level|RetentionPolicy|cache|limit|timeout|max.*size|max.*file|pool|buffer|memory|cpu|performance|rate|throttle|chunk|batch)"; "i")) |
                        "\(._id)=\(.value)"
                    else
                        to_entries[] |
                        select(.key | test("(FileUpload_MaxFileSize|Message_MaxAllowedSize|Log_Level|RetentionPolicy|cache|limit|timeout|max.*size|max.*file|pool|buffer|memory|cpu|performance|rate|throttle|chunk|batch)"; "i")) |
                        "\(.key)=\(.value)"
                    end
                ' "${DUMP_FILES[settings]}" 2>/dev/null | head -25)"
>>>>>>> 60187845
                
                if [[ -n "$performance_keys" ]]; then
                    while IFS='|' read -r setting_name setting_value; do
                        [[ -z "$setting_name" ]] && continue
                        # HTML escape the setting name and value
                        setting_name="$(echo "$setting_name" | sed 's/&/\&amp;/g; s/</\&lt;/g; s/>/\&gt;/g; s/"/\&quot;/g')"
                        setting_value="$(echo "$setting_value" | sed 's/&/\&amp;/g; s/</\&lt;/g; s/>/\&gt;/g; s/"/\&quot;/g')"
                        # Truncate long values
                        if [[ ${#setting_value} -gt 100 ]]; then
                            setting_value="${setting_value:0:97}..."
                        fi
                        # Handle null values
                        if [[ "$setting_value" == "null" || -z "$setting_value" ]]; then
                            setting_value="<em style='color: #6c757d;'>null</em>"
                        fi
                        
                        cat << EOF
                                    <div style="border-bottom: 1px solid #f8f9fa; padding: 8px 0; font-size: 0.9em;">
                                        <div style="font-weight: bold; color: #495057; word-break: break-word;">$setting_name</div>
                                        <div style="color: #6c757d; margin-top: 2px; word-break: break-all;">$setting_value</div>
                                    </div>
EOF
                    done <<< "$performance_keys"
                else
                    cat << EOF
                                    <div style="color: #6c757d; font-style: italic; text-align: center; padding: 20px;">
                                        Performance settings detected but detailed parsing requires jq
                                    </div>
EOF
                fi
            else
                cat << EOF
                                    <div style="color: #6c757d; font-style: italic; text-align: center; padding: 20px;">
                                        No settings file available for detailed analysis
                                    </div>
EOF
            fi
            
            cat << EOF
                                </div>
                            </div>
EOF
        fi

        # General Settings Categories - Group by prefix
        if [[ $general_settings -gt 0 && -f "${DUMP_FILES[settings]}" ]]; then
            # Get top categories by counting settings with common prefixes
            local categories=("Accounts" "LDAP" "SAML" "FileUpload" "Email" "Omnichannel" "Message" "Layout" "API" "Push")
            local category_count=0
            
            for category in "${categories[@]}"; do
                [[ $category_count -ge 6 ]] && break  # Limit to top 6 categories like PowerShell version
                
                local category_pattern=""
                case "$category" in
                    "Accounts") category_pattern="(Accounts_|accounts|user|profile|avatar|login|registration)" ;;
                    "LDAP") category_pattern="(LDAP_|ldap)" ;;
                    "SAML") category_pattern="(SAML_|saml)" ;;
                    "FileUpload") category_pattern="(FileUpload_|upload|file|storage|media)" ;;
                    "Email") category_pattern="(Email_|SMTP_|email|smtp|mail)" ;;
                    "Omnichannel") category_pattern="(Omnichannel_|omnichannel|livechat)" ;;
                    "Message") category_pattern="(Message_|message|msg|chat|room)" ;;
                    "Layout") category_pattern="(Layout_|UI_|layout|ui|theme|css|appearance)" ;;
                    "API") category_pattern="(API_|REST_|api|rest|webhook)" ;;
                    "Push") category_pattern="(Push_|push|notification|mobile)" ;;
                esac
                
<<<<<<< HEAD
                local category_settings="$(jq -r ".[] | select(._id | test(\"$category_pattern\"; \"i\")) | \"\(._id)|\(.value // \"null\")\"" "${DUMP_FILES[settings]}" 2>/dev/null | head -15)"
                local settings_count="$(echo "$category_settings" | wc -l 2>/dev/null || echo "0")"
                if [[ -z "$category_settings" ]]; then
                    settings_count=0
                fi
=======
                # Enhanced category settings extraction
                local category_settings="$(jq -r "
                    if type == \"array\" then
                        .[] | select(._id and .value != null) |
                        select(._id | test(\"$category_pattern\"; \"i\")) |
                        \"\(._id)=\(.value)\"
                    else
                        to_entries[] |
                        select(.key | test(\"$category_pattern\"; \"i\")) |
                        \"\(.key)=\(.value)\"
                    end
                " "${DUMP_FILES[settings]}" 2>/dev/null | head -20)"
                local settings_count="$(echo "$category_settings" | grep -c . 2>/dev/null || echo "0")"
                # Clean the settings count to ensure it's numeric
                settings_count=$(echo "$settings_count" | tr -d '[:space:]' | grep -o '[0-9]*' | head -1)
                settings_count=${settings_count:-0}
>>>>>>> 60187845
                
                if [[ $settings_count -gt 0 ]]; then
                    local category_icon
                    case "$category" in
                        "Accounts") category_icon="👤" ;;
                        "LDAP") category_icon="🔐" ;;
                        "SAML") category_icon="🔑" ;;
                        "FileUpload") category_icon="📁" ;;
                        "Email") category_icon="📧" ;;
                        "Omnichannel") category_icon="💬" ;;
                        "Message") category_icon="💭" ;;
                        "Layout") category_icon="🎨" ;;
                        "API") category_icon="🔌" ;;
                        "Push") category_icon="📱" ;;
                        *) category_icon="⚙️" ;;
                    esac
                    
                    local category_id="general-$(echo "$category" | tr '[:upper:]' '[:lower:]')-settings"
                    
                    cat << EOF
                            <div style="border: 1px solid #dee2e6; border-radius: 8px; overflow: hidden; background: white; box-shadow: 0 2px 4px rgba(0,0,0,0.1);">
                                <div style="background: linear-gradient(90deg, #007acc, #0056b3); color: white; padding: 15px; cursor: pointer;" onclick="toggleSettingsCategory('$category_id')">
                                    <h4 style="margin: 0; display: flex; align-items: center; gap: 8px;">
                                        <span>$category_icon</span> $category Settings ($settings_count)
                                        <span style="margin-left: auto;">▼</span>
                                    </h4>
                                </div>
                                <div id="$category_id" style="display: none; padding: 15px; max-height: 300px; overflow-y: auto;">
EOF
                    
                    while IFS='|' read -r setting_name setting_value; do
                        [[ -z "$setting_name" ]] && continue
                        
                        # HTML escape the setting name and value
                        local escaped_name="$(echo "$setting_name" | sed 's/&/\&amp;/g; s/</\&lt;/g; s/>/\&gt;/g; s/"/\&quot;/g; s/'"'"'/\&#39;/g')"
                        local escaped_value="$(echo "$setting_value" | sed 's/&/\&amp;/g; s/</\&lt;/g; s/>/\&gt;/g; s/"/\&quot;/g; s/'"'"'/\&#39;/g')"
                        
                        # Truncate long values after escaping
                        if [[ ${#escaped_value} -gt 50 ]]; then
                            escaped_value="${escaped_value:0:47}..."
                        fi
                        # Handle null values
                        if [[ "$escaped_value" == "null" || -z "$escaped_value" ]]; then
                            escaped_value="<em style='color: #6c757d;'>null</em>"
                        fi
                        
                        cat << EOF
                                    <div style="border-bottom: 1px solid #f8f9fa; padding: 8px 0; font-size: 0.9em;">
                                        <div style="font-weight: bold; color: #495057; word-break: break-word;">$escaped_name</div>
                                        <div style="color: #6c757d; margin-top: 2px; word-break: break-all;">$escaped_value</div>
                                    </div>
EOF
                    done <<< "$category_settings"
                    
                    cat << EOF
                                </div>
                            </div>
EOF
                    ((category_count++))
                fi
            done
        fi

        cat << EOF
                        </div>
                    </div>
                </div>
            </div>
        </section>
EOF
    fi
    
    # DEBUG: Add clear separation between Configuration Settings and next section
    cat << EOF
        <!-- END Configuration Settings Section -->
        
EOF
    # Add enhanced Recommendations section
    local total_issues=$((${ANALYSIS_RESULTS[log_error_count]:-0} + ${ANALYSIS_RESULTS[settings_security_issues]:-0} + ${ANALYSIS_RESULTS[settings_performance_issues]:-0}))
    local health_score=${HEALTH_SCORE[overall]:-75}
    
    cat << EOF
        <!-- START Enhanced Recommendations & Action Items Section -->
        <section class="main-section">
            <div class="section">
                <h2 onclick="toggleSection(this)">💡 Recommendations & Action Items ▼</h2>
                <div class="section-content">
                    <div class="recommendations">
                        <h3>🎯 Priority Actions</h3>
                        <ul style="margin: 0; padding-left: 20px;">
EOF

    # Generate dynamic recommendations based on analysis
    local has_recommendations=false
    
    if [[ ${ANALYSIS_RESULTS[log_error_count]:-0} -gt 0 ]]; then
        echo "                            <li style='margin: 10px 0; padding: 5px 0;'>💡 Review and resolve ${ANALYSIS_RESULTS[log_error_count]} error entries in system logs</li>"
        has_recommendations=true
    fi
    
    if [[ ${ANALYSIS_RESULTS[settings_security_issues]:-0} -gt 0 ]]; then
        echo "                            <li style='margin: 10px 0; padding: 5px 0;'>🔒 Address ${ANALYSIS_RESULTS[settings_security_issues]} security configuration issues immediately</li>"
        has_recommendations=true
    fi
    
    if [[ ${ANALYSIS_RESULTS[settings_performance_issues]:-0} -gt 0 ]]; then
        echo "                            <li style='margin: 10px 0; padding: 5px 0;'>⚡ Optimize ${ANALYSIS_RESULTS[settings_performance_issues]} performance configuration settings</li>"
        has_recommendations=true
    fi
    
    if [[ ${ANALYSIS_RESULTS[apps_outdated]:-0} -gt 0 ]]; then
        echo "                            <li style='margin: 10px 0; padding: 5px 0;'>📱 Update ${ANALYSIS_RESULTS[apps_outdated]} outdated applications to latest versions</li>"
        has_recommendations=true
    fi
    
    # Memory optimization check
    local memory_usage_pct=0
    if [[ -n "${ANALYSIS_RESULTS[stats_memory_mb]:-}" && ${ANALYSIS_RESULTS[stats_memory_mb]} -gt 0 ]]; then
        local total=${ANALYSIS_RESULTS[stats_memory_mb]}
        local free=${ANALYSIS_RESULTS[stats_memory_free_mb]:-0}
        local used=$((total - free))
        # Prevent division by zero
        if [[ $total -gt 0 ]]; then
            memory_usage_pct=$((used * 100 / total))
        fi
        
        if [[ $memory_usage_pct -gt 85 ]]; then
            echo "                            <li style='margin: 10px 0; padding: 5px 0;'>💾 Optimize memory usage - currently at ${memory_usage_pct}% capacity</li>"
            has_recommendations=true
        fi
    fi
    
    # Default recommendations if no specific issues found
    if [[ "$has_recommendations" != "true" ]]; then
        cat << EOF
                            <li style='margin: 10px 0; padding: 5px 0;'>✅ System appears healthy - maintain regular monitoring</li>
                            <li style='margin: 10px 0; padding: 5px 0;'>📊 Continue regular health checks and performance monitoring</li>
                            <li style='margin: 10px 0; padding: 5px 0;'>🔄 Keep RocketChat updated to latest stable version</li>
EOF
    fi

    cat << EOF
                        </ul>
                        
                        <h3 style="margin-top: 25px;">📋 Next Steps</h3>
                        <div style="background: rgba(255,255,255,0.8); padding: 15px; border-radius: 8px; margin-top: 10px;">
                            <ol style="margin: 0; padding-left: 20px;">
EOF

    # Priority-based next steps
    if [[ $total_issues -gt 10 ]]; then
        echo "                                <li style='margin: 8px 0; color: #dc3545;'><strong>URGENT:</strong> Address all critical issues immediately</li>"
    fi
    
    if [[ ${ANALYSIS_RESULTS[log_error_count]:-0} -gt 0 ]]; then
        echo "                                <li style='margin: 8px 0; color: #dc3545;'>Resolve error-level issues within 24 hours</li>"
    fi
    
    if [[ ${ANALYSIS_RESULTS[settings_security_issues]:-0} -gt 0 || ${ANALYSIS_RESULTS[settings_performance_issues]:-0} -gt 0 ]]; then
        echo "                                <li style='margin: 8px 0; color: #ffc107;'>Plan to address configuration issues in next maintenance window</li>"
    fi

    cat << EOF
                                <li style="margin: 8px 0; color: #17a2b8;">Schedule regular health checks and monitoring</li>
                                <li style="margin: 8px 0; color: #28a745;">Document any changes made for future reference</li>
                            </ol>
                        </div>
EOF

    # System health alert for low health scores
    if [[ $health_score -lt 70 ]]; then
        cat << EOF
                        
                        <div style="background: #fff3cd; border: 1px solid #ffc107; padding: 15px; border-radius: 8px; margin-top: 15px;">
                            <h4 style="margin: 0 0 10px 0; color: #856404;">⚠️ System Health Alert</h4>
                            <p style="margin: 0; color: #856404;">Your RocketChat instance requires attention. Consider engaging support team for assistance with critical issues.</p>
                        </div>
EOF
    fi

    cat << EOF
                    </div>
                </div>
            </div>
        </section>
        <!-- END Recommendations Section -->
        
EOF
    
    # Add Analysis Summary & Technical Details section
    cat << EOF
            <!-- Analysis Summary & Technical Details Section -->
            <div class="section">
                <h2 onclick="toggleSection(this)">📋 Analysis Summary & Technical Details ▶</h2>
                <div class="section-content" style="display: none;">
                    <div class="stats-grid">
                        <div class="stat-card">
                            <h4>🔍 Analysis Scope</h4>
                            <div class="stat-row">
                                <span class="stat-label">Log Analysis:</span>
                                <span class="stat-value">$(if [[ -n "${DUMP_FILES[log]:-}" ]]; then echo "✅ Processed"; else echo "❌ Missing"; fi)</span>
                            </div>
                            <div class="stat-row">
                                <span class="stat-label">Settings Analysis:</span>
                                <span class="stat-value">$(if [[ -n "${DUMP_FILES[settings]:-}" ]]; then echo "✅ Processed"; else echo "❌ Missing"; fi)</span>
                            </div>
                            <div class="stat-row">
                                <span class="stat-label">Apps Analysis:</span>
                                <span class="stat-value">$(if [[ -n "${DUMP_FILES[apps]:-}" ]]; then echo "✅ Processed"; else echo "❌ Missing"; fi)</span>
                            </div>
                            <div class="stat-row">
                                <span class="stat-label">Statistics Analysis:</span>
                                <span class="stat-value">$(if [[ -n "${DUMP_FILES[statistics]:-}" ]]; then echo "✅ Processed"; else echo "❌ Missing"; fi)</span>
                            </div>
                            <div class="stat-row">
                                <span class="stat-label">Omnichannel Analysis:</span>
                                <span class="stat-value">$(if [[ -n "${DUMP_FILES[omnichannel]:-}" ]]; then echo "✅ Processed"; else echo "❌ Missing"; fi)</span>
                            </div>
                        </div>
                        
                        <div class="stat-card">
                            <h4>📊 Issue Distribution</h4>
                            <div class="stat-row">
                                <span class="stat-label">🔴 Critical Issues:</span>
                                <span class="stat-value">${HEALTH_SCORE[critical_issues]:-0}</span>
                            </div>
                            <div class="stat-row">
                                <span class="stat-label">🟡 Error Issues:</span>
                                <span class="stat-value">${HEALTH_SCORE[error_issues]:-0}</span>
                            </div>
                            <div class="stat-row">
                                <span class="stat-label">🟠 Warning Issues:</span>
                                <span class="stat-value">${HEALTH_SCORE[warning_issues]:-0}</span>
                            </div>
                            <div class="stat-row">
                                <span class="stat-label">📈 Total Issues:</span>
                                <span class="stat-value">${HEALTH_SCORE[total_issues]:-0}</span>
                            </div>
                            <div class="stat-row">
                                <span class="stat-label">🎯 Health Score:</span>
                                <span class="stat-value">${HEALTH_SCORE[overall]:-0}%</span>
                            </div>
                        </div>
                        
                        <div class="stat-card">
                            <h4>🛠️ Technical Information</h4>
                            <div class="stat-row">
                                <span class="stat-label">RocketChat Version:</span>
                                <span class="stat-value">${ANALYSIS_RESULTS[stats_version]:-"Unknown"}</span>
                            </div>
                            <div class="stat-row">
                                <span class="stat-label">Node.js Version:</span>
                                <span class="stat-value">${ANALYSIS_RESULTS[stats_node_version]:-"Unknown"}</span>
                            </div>
                            <div class="stat-row">
                                <span class="stat-label">Platform:</span>
                                <span class="stat-value">${ANALYSIS_RESULTS[stats_platform]:-"Unknown"}</span>
                            </div>
                            <div class="stat-row">
                                <span class="stat-label">Memory Usage:</span>
                                <span class="stat-value">${ANALYSIS_RESULTS[stats_memory_mb]:-"Unknown"}MB</span>
                            </div>
                            <div class="stat-row">
                                <span class="stat-label">Database Size:</span>
                                <span class="stat-value">${ANALYSIS_RESULTS[stats_db_size_mb]:-"Unknown"}MB</span>
                            </div>
                        </div>
                    </div>
                    
                    <div style="margin-top: 30px;">
                        <h3 style="display: flex; align-items: center; gap: 8px; color: #495057;">
                            <span>📁</span> Dump File Analysis
                        </h3>
                        <div style="background: #f8f9fa; border-radius: 8px; padding: 20px; margin: 15px 0;">
EOF

    # Add file-by-file breakdown
    for file_type in log settings statistics apps omnichannel; do
        local file_path="${DUMP_FILES[$file_type]:-}"
        if [[ -n "$file_path" && -f "$file_path" ]]; then
            local file_size=$(stat -f%z "$file_path" 2>/dev/null || stat -c%s "$file_path" 2>/dev/null || echo "Unknown")
            local file_lines=0
            if [[ "$file_path" == *.json ]]; then
                file_lines=$(jq length "$file_path" 2>/dev/null || echo "Unknown")
            fi
            
            cat << EOF
                            <div style="border: 1px solid #dee2e6; border-radius: 6px; padding: 12px; margin: 8px 0; background: white;">
                                <div style="display: flex; justify-content: space-between; align-items: center;">
                                    <h5 style="margin: 0; color: #2c3e50;">✅ $(basename "$file_path")</h5>
                                    <span style="color: #6c757d; font-size: 0.9em;">$file_size bytes</span>
                                </div>
                                <div style="font-size: 0.9em; color: #6c757d; margin-top: 4px;">
                                    <strong>Type:</strong> $file_type | <strong>Format:</strong> JSON | <strong>Entries:</strong> $file_lines
                                </div>
                            </div>
EOF
        else
            cat << EOF
                            <div style="border: 1px solid #dee2e6; border-radius: 6px; padding: 12px; margin: 8px 0; background: #f8f9fa; opacity: 0.6;">
                                <div style="display: flex; justify-content: space-between; align-items: center;">
                                    <h5 style="margin: 0; color: #6c757d;">❌ $file_type.json</h5>
                                    <span style="color: #6c757d; font-size: 0.9em;">Not found</span>
                                </div>
                                <div style="font-size: 0.9em; color: #6c757d; margin-top: 4px;">
                                    <strong>Status:</strong> Missing from support dump
                                </div>
                            </div>
EOF
        fi
    done

    cat << EOF
                        </div>
                    </div>
                    
                    <div style="margin-top: 30px;">
                        <h3 style="display: flex; align-items: center; gap: 8px; color: #495057;">
                            <span>⚙️</span> Analysis Configuration
                        </h3>
                        <div style="background: #f8f9fa; border-radius: 8px; padding: 20px; margin: 15px 0;">
                            <div style="display: grid; grid-template-columns: repeat(auto-fit, minmax(250px, 1fr)); gap: 15px;">
                                <div>
                                    <strong>📊 Output Format:</strong><br>
                                    <span style="color: #6c757d;">$OUTPUT_FORMAT</span>
                                </div>
                                <div>
                                    <strong>� Severity Filter:</strong><br>
                                    <span style="color: #6c757d;">$SEVERITY</span>
                                </div>
                                <div>
                                    <strong>📁 Dump Path:</strong><br>
                                    <span style="color: #6c757d; word-break: break-all;">$DUMP_PATH</span>
                                </div>
                                <div>
                                    <strong>🕐 Analysis Time:</strong><br>
                                    <span style="color: #6c757d;">$(date '+%Y-%m-%d %H:%M:%S')</span>
                                </div>
                                <div>
                                    <strong>🖥️ Analyzer:</strong><br>
                                    <span style="color: #6c757d;">Bash v1.4.0</span>
                                </div>
                                <div>
                                    <strong>⚡ Performance:</strong><br>
                                    <span style="color: #6c757d;">Interactive HTML Report</span>
                                </div>
                            </div>
                        </div>
                    </div>
                </div>
            </div>
            
            <!-- Executive Summary Section -->
            <div class="section">
                <h2>📋 Executive Summary</h2>
                <div class="stat-card">
                    <h4>🎯 Key Findings</h4>
                    <p><strong>Overall Assessment:</strong> $score_description</p>
                    <p><strong>Analysis Scope:</strong> 
                        $(if [[ -n "${DUMP_FILES[log]:-}" ]]; then echo "✅ Logs"; else echo "❌ Logs"; fi) | 
                        $(if [[ -n "${DUMP_FILES[statistics]:-}" ]]; then echo "✅ Statistics"; else echo "❌ Statistics"; fi) | 
                        $(if [[ -n "${DUMP_FILES[settings]:-}" ]]; then echo "✅ Settings"; else echo "❌ Settings"; fi) | 
                        $(if [[ -n "${DUMP_FILES[apps]:-}" ]]; then echo "✅ Apps"; else echo "❌ Apps"; fi)
                    </p>
                    <p><strong>Generated:</strong> $(date '+%Y-%m-%d %H:%M:%S')</p>
                    <p><strong>Tool Version:</strong> RocketChat Support Dump Analyzer v1.4.0 (Bash)</p>
                </div>
            </div>
        </div>
        
        <div class="footer">
            <p>Generated by RocketChat Support Dump Analyzer v1.4.0 | For detailed analysis, export to JSON or CSV format</p>
            <p>💡 <strong>Tip:</strong> Click on expandable sections above to view detailed information</p>
        </div>
    </div>
</body>
</html>
EOF
}

# Function to cleanup temporary files
cleanup() {
    rm -f "${SCRIPT_DIR}/.tmp_"* 2>/dev/null || true
}

# Function to generate and output report
generate_report() {
    case "$OUTPUT_FORMAT" in
        "console")
            generate_console_report
            ;;
        "json")
            local output=$(generate_json_report)
            if [[ -n "$EXPORT_PATH" ]]; then
                echo "$output" > "$EXPORT_PATH"
                log "SUCCESS" "JSON report exported to: $EXPORT_PATH"
            else
                echo "$output"
            fi
            ;;
        "csv")
            local output=$(generate_csv_report)
            if [[ -n "$EXPORT_PATH" ]]; then
                echo "$output" > "$EXPORT_PATH"
                log "SUCCESS" "CSV report exported to: $EXPORT_PATH"
            else
                echo "$output"
            fi
            ;;
        "html")
            local output=$(generate_html_report)
            if [[ -n "$EXPORT_PATH" ]]; then
                echo "$output" > "$EXPORT_PATH"
                log "SUCCESS" "HTML report exported to: $EXPORT_PATH"
                
                # Attempt to open in default browser - enhanced cross-platform support
                local opened=false
                
                # Detect environment and use appropriate method
                if [[ -n "${WINDIR:-}" ]] || command -v powershell.exe >/dev/null 2>&1 || command -v cmd.exe >/dev/null 2>&1; then
                    # Windows environment (including PowerShell, CMD, Git Bash, WSL)
                    log "VERBOSE" "Detected Windows environment - attempting to open browser"
                    
                    # Try PowerShell first (most reliable on Windows)
                    if command -v powershell.exe >/dev/null 2>&1; then
                        if powershell.exe -Command "Start-Process '$EXPORT_PATH'" 2>/dev/null; then
                            log "INFO" "Opening report in default browser via PowerShell..."
                            opened=true
                        fi
                    fi
                    
                    # Try CMD if PowerShell fails
                    if [[ "$opened" != "true" ]] && command -v cmd.exe >/dev/null 2>&1; then
                        if cmd.exe /c start "" "$EXPORT_PATH" 2>/dev/null; then
                            log "INFO" "Opening report in default browser via CMD..."
                            opened=true
                        fi
                    fi
                    
                    # Try Windows start command if available
                    if [[ "$opened" != "true" ]] && command -v start >/dev/null 2>&1; then
                        if start "$EXPORT_PATH" 2>/dev/null; then
                            log "INFO" "Opening report in default browser via start command..."
                            opened=true
                        fi
                    fi
                    
                    # Try explorer.exe as fallback
                    if [[ "$opened" != "true" ]] && command -v explorer.exe >/dev/null 2>&1; then
                        if explorer.exe "$EXPORT_PATH" 2>/dev/null; then
                            log "INFO" "Opening report via Windows Explorer..."
                            opened=true
                        fi
                    fi
                    
                elif command -v xdg-open >/dev/null 2>&1; then
                    # Linux with xdg-open
                    log "VERBOSE" "Detected Linux environment - using xdg-open"
                    if xdg-open "$EXPORT_PATH" 2>/dev/null; then
                        log "INFO" "Opening report in default browser via xdg-open..."
                        opened=true
                    fi
                    
                elif command -v open >/dev/null 2>&1; then
                    # macOS
                    log "VERBOSE" "Detected macOS environment - using open command"
                    if open "$EXPORT_PATH" 2>/dev/null; then
                        log "INFO" "Opening report in default browser via macOS open..."
                        opened=true
                    fi
                fi
                
                # Fallback message if nothing worked
                if [[ "$opened" != "true" ]]; then
                    log "INFO" "Report saved successfully. Please open manually: $EXPORT_PATH"
                    log "VERBOSE" "Unable to auto-open browser. Manual open required."
                else
                    log "VERBOSE" "Browser opening attempt completed successfully"
                fi
            else
                echo "$output"
            fi
            ;;
    esac
}

# Main execution function
main() {
    # Parse command line arguments
    while [[ $# -gt 0 ]]; do
        case $1 in
            -f|--format)
                OUTPUT_FORMAT="$2"
                shift 2
                ;;
            -s|--severity)
                SEVERITY="$2"
                shift 2
                ;;
            -o|--output)
                EXPORT_PATH="$2"
                shift 2
                ;;
            -c|--config)
                CONFIG_FILE="$2"
                shift 2
                ;;
            -v|--verbose)
                VERBOSE=true
                shift
                ;;
            -h|--help)
                usage
                exit 0
                ;;
            -*)
                log "ERROR" "Unknown option: $1"
                usage
                exit 1
                ;;
            *)
                DUMP_PATH="$1"
                shift
                ;;
        esac
    done
    
    # Set trap for cleanup
    trap cleanup EXIT
    
    # Validation and setup
    check_dependencies
    validate_args
    load_config
    
    log "INFO" "Starting RocketChat dump analysis: $DUMP_PATH"
    log "VERBOSE" "DEBUG: About to call find_dump_files"
    
    # Find and analyze dump files
    find_dump_files "$DUMP_PATH"
    log "VERBOSE" "DEBUG: find_dump_files completed"
    analyze_logs
    analyze_settings
    analyze_omnichannel
    analyze_apps
    analyze_statistics
    
    # Calculate health score and generate report
    calculate_health_score
    generate_report
    
    log "SUCCESS" "Analysis completed successfully"
}

# Run main function if script is executed directly
if [[ "${BASH_SOURCE[0]}" == "${0}" ]]; then
    main "$@"
fi<|MERGE_RESOLUTION|>--- conflicted
+++ resolved
@@ -2580,10 +2580,6 @@
             
             # Parse and display security settings if settings file exists
             if [[ -f "${DUMP_FILES[settings]}" ]]; then
-<<<<<<< HEAD
-                # Extract security-related settings from JSON array, properly escaping values
-                local security_keys="$(jq -r '.[] | select(._id | test("(password|auth|token|secret|ldap|saml|oauth|security|encryption|ssl|tls)"; "i")) | "\(._id)|\(.value // "null")"' "${DUMP_FILES[settings]}" 2>/dev/null | head -20)"
-=======
                 # Enhanced security-related settings detection
                 local security_keys="$(jq -r '
                     if type == "array" then
@@ -2596,10 +2592,9 @@
                         "\(.key)=\(.value)"
                     end
                 ' "${DUMP_FILES[settings]}" 2>/dev/null | head -25)"
->>>>>>> 60187845
                 
                 if [[ -n "$security_keys" ]]; then
-                    while IFS='|' read -r setting_name setting_value; do
+                    while IFS='=' read -r setting_name setting_value; do
                         [[ -z "$setting_name" ]] && continue
                         # HTML escape the setting name and value
                         setting_name="$(echo "$setting_name" | sed 's/&/\&amp;/g; s/</\&lt;/g; s/>/\&gt;/g; s/"/\&quot;/g')"
@@ -2656,9 +2651,6 @@
             
             # Parse and display performance settings
             if [[ -f "${DUMP_FILES[settings]}" ]]; then
-<<<<<<< HEAD
-                local performance_keys="$(jq -r '.[] | select(._id | test("(cache|limit|timeout|max|pool|buffer|memory|cpu|performance|rate|throttle)"; "i")) | "\(._id)|\(.value // "null")"' "${DUMP_FILES[settings]}" 2>/dev/null | head -20)"
-=======
                 # Enhanced performance-related settings detection
                 local performance_keys="$(jq -r '
                     if type == "array" then
@@ -2671,10 +2663,9 @@
                         "\(.key)=\(.value)"
                     end
                 ' "${DUMP_FILES[settings]}" 2>/dev/null | head -25)"
->>>>>>> 60187845
                 
                 if [[ -n "$performance_keys" ]]; then
-                    while IFS='|' read -r setting_name setting_value; do
+                    while IFS='=' read -r setting_name setting_value; do
                         [[ -z "$setting_name" ]] && continue
                         # HTML escape the setting name and value
                         setting_name="$(echo "$setting_name" | sed 's/&/\&amp;/g; s/</\&lt;/g; s/>/\&gt;/g; s/"/\&quot;/g')"
@@ -2739,13 +2730,6 @@
                     "Push") category_pattern="(Push_|push|notification|mobile)" ;;
                 esac
                 
-<<<<<<< HEAD
-                local category_settings="$(jq -r ".[] | select(._id | test(\"$category_pattern\"; \"i\")) | \"\(._id)|\(.value // \"null\")\"" "${DUMP_FILES[settings]}" 2>/dev/null | head -15)"
-                local settings_count="$(echo "$category_settings" | wc -l 2>/dev/null || echo "0")"
-                if [[ -z "$category_settings" ]]; then
-                    settings_count=0
-                fi
-=======
                 # Enhanced category settings extraction
                 local category_settings="$(jq -r "
                     if type == \"array\" then
@@ -2762,7 +2746,6 @@
                 # Clean the settings count to ensure it's numeric
                 settings_count=$(echo "$settings_count" | tr -d '[:space:]' | grep -o '[0-9]*' | head -1)
                 settings_count=${settings_count:-0}
->>>>>>> 60187845
                 
                 if [[ $settings_count -gt 0 ]]; then
                     local category_icon
