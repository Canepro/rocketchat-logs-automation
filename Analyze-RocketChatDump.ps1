<#
.SYNOPSIS
    RocketChat Support Dump Analyzer - Main automation script for analyzing RocketChat logs and support dumps.

.DESCRIPTION
    This script provides comprehensive analysis of RocketChat support dumps including:
    - System logs analysis with error detection
    - Server statistics review
    - Configuration settings validation
    - Performance metrics evaluation
    - Security event identification
    - Omnichannel settings review
    - Apps/integrations audit

.PARAMETER DumpPath
    Path to the RocketChat support dump directory or specific dump files

.PARAMETER OutputFormat
    Output format for the analysis report (Console, JSON, CSV, HTML)

.PARAMETER Severity
    Minimum severity level to report (Info, Warning, Error, Critical)

.PARAMETER ExportPath
    Path where to export the analysis report

.PARAMETER ConfigFile
    Path to custom configuration file for analysis rules

.EXAMPLE
    .\Analyze-RocketChatDump.ps1 -DumpPath "C:\Support\7.8.0-support-dump" -OutputFormat HTML -ExportPath "C:\Reports\analysis.html"

.EXAMPLE
    .\Analyze-RocketChatDump.ps1 -DumpPath "C:\Support\7.8.0-support-dump" -Severity Error

.NOTES
    Author: Support Engineering Team
    Version: 1.2.0
    Requires: PowerShell 5.1 or later
#>

[CmdletBinding()]
param(
    [Parameter(Mandatory = $true, HelpMessage = "Path to RocketChat support dump directory or files")]
    [ValidateScript({Test-Path $_ -PathType Any})]
    [string]$DumpPath,
    
    [Parameter(Mandatory = $false)]
    [ValidateSet("Console", "JSON", "CSV", "HTML")]
    [string]$OutputFormat = "Console",
    
    [Parameter(Mandatory = $false)]
    [ValidateSet("Info", "Warning", "Error", "Critical")]
    [string]$Severity = "Info",
    
    [Parameter(Mandatory = $false)]
    [string]$ExportPath,
    
    [Parameter(Mandatory = $false)]
    [string]$ConfigFile = ".\config\analysis-rules.json"
)

Write-Host "*** SCRIPT DEBUG: Parameters parsed - OutputFormat is '$OutputFormat' ***" -ForegroundColor Red

<<<<<<< HEAD
# Global error handling
trap {
    Write-Error "Critical error occurred: $($_.Exception.Message)"
    Write-Host "Error details:" -ForegroundColor Red
    Write-Host "  Line: $($_.InvocationInfo.ScriptLineNumber)" -ForegroundColor Red
    Write-Host "  Command: $($_.InvocationInfo.Line.Trim())" -ForegroundColor Red
    if ($_.ScriptStackTrace) {
        Write-Host "  Stack trace: $($_.ScriptStackTrace)" -ForegroundColor Red
    }
    exit 1
}

# Prerequisite checks
function Test-Prerequisites {
    Write-Verbose "Checking PowerShell version and prerequisites..."
    
    # Check PowerShell version
    if ($PSVersionTable.PSVersion.Major -lt 5) {
        throw "PowerShell 5.1 or later is required. Current version: $($PSVersionTable.PSVersion)"
    }
    
    # Check if running with sufficient privileges for file access
    try {
        $testPath = Join-Path $env:TEMP "rocketchat_test_$(Get-Random)"
        New-Item -Path $testPath -ItemType File -Force | Out-Null
        Remove-Item -Path $testPath -Force
    }
    catch {
        Write-Warning "Limited file system access detected. Some operations may fail."
    }
    
    # Validate dump path accessibility
    if (-not (Test-Path $DumpPath -PathType Any)) {
        throw "Dump path does not exist or is not accessible: $DumpPath"
    }
    
    # Check for required JSON handling capability
    try {
        $null = ConvertTo-Json @{test = "value"} -ErrorAction Stop
        $null = ConvertFrom-Json '{"test": "value"}' -ErrorAction Stop
    }
    catch {
        throw "JSON processing capabilities are not available in this PowerShell session"
    }
    
    Write-Verbose "Prerequisites check completed successfully"
}

# Import required modules with error handling
function Import-RequiredModules {
    $ModulePath = Join-Path $PSScriptRoot "modules"
    
    if (-not (Test-Path $ModulePath -PathType Container)) {
        Write-Warning "Modules directory not found: $ModulePath"
        Write-Host "Running in fallback mode without enhanced modules..." -ForegroundColor Yellow
        return $false
    }
    
    $RequiredModules = @(
        "RocketChatLogParser.psm1",
        "RocketChatAnalyzer.psm1", 
        "ReportGenerator.psm1"
    )
    
    $ImportSuccess = $true
    foreach ($Module in $RequiredModules) {
        $ModuleFile = Join-Path $ModulePath $Module
        
        if (Test-Path $ModuleFile -PathType Leaf) {
            try {
                Import-Module $ModuleFile -Force -ErrorAction Stop
                Write-Verbose "Successfully imported module: $Module"
            }
            catch {
                Write-Warning "Failed to import module '$Module': $($_.Exception.Message)"
                $ImportSuccess = $false
            }
        }
        else {
            Write-Warning "Module file not found: $ModuleFile"
            $ImportSuccess = $false
        }
    }
    
    if (-not $ImportSuccess) {
        Write-Host "Some modules failed to load. Continuing with built-in functionality..." -ForegroundColor Yellow
    }
    
    return $ImportSuccess
}

# =============================================================================
# MAIN EXECUTION
# =============================================================================
    # Initialize analysis with prerequisites check
    # Initialize analysis with prerequisites check
    # Initialize analysis with prerequisites check
    Write-Verbose "Initializing RocketChat Support Dump Analyzer..."
    Test-Prerequisites
    
    # Import modules with fallback capability
    $ModulesLoaded = Import-RequiredModules
    if (-not $ModulesLoaded) {
        Write-Warning "Running with limited functionality due to module loading issues"
    }
=======
# Import required modules
$ModulePath = Join-Path $PSScriptRoot "modules"
Write-Host "*** DEBUG: Starting script execution ***" -ForegroundColor Magenta
Import-Module (Join-Path $ModulePath "RocketChatLogParser.psm1") -Force
Import-Module (Join-Path $ModulePath "RocketChatAnalyzer.psm1") -Force
Import-Module (Join-Path $ModulePath "ReportGenerator.psm1") -Force
Write-Host "*** DEBUG: Modules imported successfully ***" -ForegroundColor Magenta
>>>>>>> 092a8bc1

# Initialize analysis results
$AnalysisResults = @{
    Timestamp = Get-Date
    DumpPath = $DumpPath
    Summary = @{
        TotalIssues = 0
        CriticalIssues = 0
        ErrorIssues = 0
        WarningIssues = 0
        InfoIssues = 0
    }
    SystemInfo = @{}
    LogAnalysis = @{}
    SettingsAnalysis = @{}
    StatisticsAnalysis = @{}
    OmnichannelAnalysis = @{}
    AppsAnalysis = @{}
    Recommendations = @()
}

function Write-Header {
    param([string]$Title)
    Write-Host "`n" -NoNewline
    Write-Host "=" * 60 -ForegroundColor Cyan
    Write-Host " $Title" -ForegroundColor Yellow
    Write-Host "=" * 60 -ForegroundColor Cyan
}

function Write-Status {
    param(
        [string]$Message,
        [string]$Status = "Info"
    )
    
    $color = switch ($Status) {
        "Info" { "White" }
        "Warning" { "Yellow" }
        "Error" { "Red" }
        "Critical" { "Magenta" }
        "Success" { "Green" }
        default { "White" }
    }
    
    $prefix = switch ($Status) {
        "Info" { "[INFO]" }
        "Warning" { "[WARN]" }
        "Error" { "[ERROR]" }
        "Critical" { "[CRITICAL]" }
        "Success" { "[SUCCESS]" }
        default { "[INFO]" }
    }
    
    Write-Host "$prefix $Message" -ForegroundColor $color
}

function Get-DumpFiles {
    param([string]$Path)
    
    $files = @{}
    
    if (Test-Path $Path -PathType Container) {
        # Directory - look for standard dump files
        $files.Log = Get-ChildItem -Path $Path -Filter "*log*.json" | Select-Object -First 1
        $files.Settings = Get-ChildItem -Path $Path -Filter "*settings*.json" | Select-Object -First 1
        $files.Statistics = Get-ChildItem -Path $Path -Filter "*statistics*.json" | Select-Object -First 1
        $files.Omnichannel = Get-ChildItem -Path $Path -Filter "*omnichannel*.json" | Select-Object -First 1
        $files.Apps = Get-ChildItem -Path $Path -Filter "*apps*.json" | Select-Object -First 1
    } else {
        # Single file - determine type by name
        $fileName = Split-Path $Path -Leaf
        if ($fileName -match "log") { $files.Log = Get-Item $Path }
        elseif ($fileName -match "settings") { $files.Settings = Get-Item $Path }
        elseif ($fileName -match "statistics") { $files.Statistics = Get-Item $Path }
        elseif ($fileName -match "omnichannel") { $files.Omnichannel = Get-Item $Path }
        elseif ($fileName -match "apps") { $files.Apps = Get-Item $Path }
    }
    
    return $files
}

try {
    Write-Header "RocketChat Support Dump Analyzer"
    Write-Status "Starting analysis of: $DumpPath" "Info"
    
    # Load configuration
    if (Test-Path $ConfigFile) {
        Write-Status "Loading configuration from: $ConfigFile" "Info"
        $config = Get-Content $ConfigFile | ConvertFrom-Json
    } else {
        Write-Status "Using default configuration" "Warning"
        $config = @{
            LogPatterns = @{
                Error = @("error", "exception", "failed", "timeout")
                Warning = @("warn", "deprecated", "slow")
                Security = @("auth", "login", "permission", "unauthorized")
            }
            PerformanceThresholds = @{
                ResponseTime = 5000
                MemoryUsage = 80
                CPUUsage = 90
            }
        }
    }
    
    # Get dump files
    $dumpFiles = Get-DumpFiles -Path $DumpPath
    
    # Analyze each component
    if ($dumpFiles.Log) {
        Write-Header "Analyzing System Logs"
        Write-Status "Processing: $($dumpFiles.Log.Name)" "Info"
        $AnalysisResults.LogAnalysis = Invoke-LogAnalysis -LogFile $dumpFiles.Log.FullName -Config $config
    }
    
    if ($dumpFiles.Settings) {
        Write-Header "Analyzing Settings"
        Write-Status "Processing: $($dumpFiles.Settings.Name)" "Info"
        $AnalysisResults.SettingsAnalysis = Invoke-SettingsAnalysis -SettingsFile $dumpFiles.Settings.FullName -Config $config
    }
    
    if ($dumpFiles.Statistics) {
        Write-Header "Analyzing Server Statistics"
        Write-Status "Processing: $($dumpFiles.Statistics.Name)" "Info"
        $AnalysisResults.StatisticsAnalysis = Invoke-StatisticsAnalysis -StatisticsFile $dumpFiles.Statistics.FullName -Config $config
    }
    
    if ($dumpFiles.Omnichannel) {
        Write-Header "Analyzing Omnichannel Configuration"
        Write-Status "Processing: $($dumpFiles.Omnichannel.Name)" "Info"
        $AnalysisResults.OmnichannelAnalysis = Invoke-OmnichannelAnalysis -OmnichannelFile $dumpFiles.Omnichannel.FullName -Config $config
    }
    
    if ($dumpFiles.Apps) {
        Write-Header "Analyzing Installed Apps"
        Write-Status "Processing: $($dumpFiles.Apps.Name)" "Info"
        $AnalysisResults.AppsAnalysis = Invoke-AppsAnalysis -AppsFile $dumpFiles.Apps.FullName -Config $config
    }
    
    # Generate summary
    Write-Header "Analysis Summary"
    $totalIssues = 0
    foreach ($analysis in $AnalysisResults.Values) {
        if ($analysis -is [hashtable] -and $analysis.ContainsKey("Issues")) {
            $totalIssues += $analysis.Issues.Count
        }
    }
    
    $AnalysisResults.Summary.TotalIssues = $totalIssues
    Write-Status "Total issues found: $totalIssues" $(if ($totalIssues -gt 0) { "Warning" } else { "Success" })
    
    # Clear the pipeline to prevent contamination
    $null = $null
    [System.GC]::Collect()
    
    # Generate report
    Write-Host "DEBUG: OutputFormat = '$OutputFormat'" -ForegroundColor Magenta
    Write-Host "DEBUG: OutputFormat type = '$($OutputFormat.GetType().FullName)'" -ForegroundColor Magenta
    
    # Clear any pipeline objects before switch
    $null = $null
    
    switch ($OutputFormat.Trim()) {
        "Console" {
            Write-Host "DEBUG: Matched Console case" -ForegroundColor Green
            Write-ConsoleReport -Results $AnalysisResults -MinSeverity $Severity
        }
        "JSON" {
            Write-Host "DEBUG: Matched JSON case" -ForegroundColor Green
            $report = New-JSONReport -Results $AnalysisResults
            if ($ExportPath) {
                $report | Out-File -FilePath $ExportPath -Encoding UTF8
                Write-Status "JSON report exported to: $ExportPath" "Success"
            } else {
                Write-Output $report
            }
        }
        "CSV" {
            Write-Host "DEBUG: Matched CSV case" -ForegroundColor Green
            $report = New-CSVReport -Results $AnalysisResults
            if ($ExportPath) {
                $report | Export-Csv -Path $ExportPath -NoTypeInformation
                Write-Status "CSV report exported to: $ExportPath" "Success"
            } else {
                Write-Output $report
            }
        }
        "HTML" {
            Write-Host "DEBUG: Matched HTML case" -ForegroundColor Green
            $report = New-HTMLReport -Results $AnalysisResults
            if ($ExportPath) {
                $htmlFile = $ExportPath
            } else {
                # Auto-generate filename with timestamp
                $timestamp = Get-Date -Format "yyyy-MM-dd_HH-mm-ss"
                $htmlFile = "RocketChat-Analysis-Report_$timestamp.html"
            }
            
            # Save the HTML report
            $report | Out-File -FilePath $htmlFile -Encoding UTF8
            $fullPath = (Resolve-Path $htmlFile).Path
            Write-Status "HTML report saved to: $fullPath" "Success"
            
            # Attempt to open in default browser
            try {
                Start-Process $fullPath
                Write-Status "Opening report in default browser..." "Info"
            } catch {
                Write-Status "Report saved successfully. Please open manually: $fullPath" "Info"
            }
        }
        default {
            Write-Host "DEBUG: Matched DEFAULT case for '$OutputFormat'" -ForegroundColor Red
            Write-ConsoleReport -Results $AnalysisResults -MinSeverity $Severity
        }
    }
    
    Write-Header "Analysis Complete"
    Write-Status "RocketChat dump analysis completed successfully" "Success"
    
} catch {
    Write-Status "Error during analysis: $($_.Exception.Message)" "Critical"
    Write-Status "Stack trace: $($_.ScriptStackTrace)" "Error"
    exit 1
}<|MERGE_RESOLUTION|>--- conflicted
+++ resolved
@@ -62,113 +62,6 @@
 
 Write-Host "*** SCRIPT DEBUG: Parameters parsed - OutputFormat is '$OutputFormat' ***" -ForegroundColor Red
 
-<<<<<<< HEAD
-# Global error handling
-trap {
-    Write-Error "Critical error occurred: $($_.Exception.Message)"
-    Write-Host "Error details:" -ForegroundColor Red
-    Write-Host "  Line: $($_.InvocationInfo.ScriptLineNumber)" -ForegroundColor Red
-    Write-Host "  Command: $($_.InvocationInfo.Line.Trim())" -ForegroundColor Red
-    if ($_.ScriptStackTrace) {
-        Write-Host "  Stack trace: $($_.ScriptStackTrace)" -ForegroundColor Red
-    }
-    exit 1
-}
-
-# Prerequisite checks
-function Test-Prerequisites {
-    Write-Verbose "Checking PowerShell version and prerequisites..."
-    
-    # Check PowerShell version
-    if ($PSVersionTable.PSVersion.Major -lt 5) {
-        throw "PowerShell 5.1 or later is required. Current version: $($PSVersionTable.PSVersion)"
-    }
-    
-    # Check if running with sufficient privileges for file access
-    try {
-        $testPath = Join-Path $env:TEMP "rocketchat_test_$(Get-Random)"
-        New-Item -Path $testPath -ItemType File -Force | Out-Null
-        Remove-Item -Path $testPath -Force
-    }
-    catch {
-        Write-Warning "Limited file system access detected. Some operations may fail."
-    }
-    
-    # Validate dump path accessibility
-    if (-not (Test-Path $DumpPath -PathType Any)) {
-        throw "Dump path does not exist or is not accessible: $DumpPath"
-    }
-    
-    # Check for required JSON handling capability
-    try {
-        $null = ConvertTo-Json @{test = "value"} -ErrorAction Stop
-        $null = ConvertFrom-Json '{"test": "value"}' -ErrorAction Stop
-    }
-    catch {
-        throw "JSON processing capabilities are not available in this PowerShell session"
-    }
-    
-    Write-Verbose "Prerequisites check completed successfully"
-}
-
-# Import required modules with error handling
-function Import-RequiredModules {
-    $ModulePath = Join-Path $PSScriptRoot "modules"
-    
-    if (-not (Test-Path $ModulePath -PathType Container)) {
-        Write-Warning "Modules directory not found: $ModulePath"
-        Write-Host "Running in fallback mode without enhanced modules..." -ForegroundColor Yellow
-        return $false
-    }
-    
-    $RequiredModules = @(
-        "RocketChatLogParser.psm1",
-        "RocketChatAnalyzer.psm1", 
-        "ReportGenerator.psm1"
-    )
-    
-    $ImportSuccess = $true
-    foreach ($Module in $RequiredModules) {
-        $ModuleFile = Join-Path $ModulePath $Module
-        
-        if (Test-Path $ModuleFile -PathType Leaf) {
-            try {
-                Import-Module $ModuleFile -Force -ErrorAction Stop
-                Write-Verbose "Successfully imported module: $Module"
-            }
-            catch {
-                Write-Warning "Failed to import module '$Module': $($_.Exception.Message)"
-                $ImportSuccess = $false
-            }
-        }
-        else {
-            Write-Warning "Module file not found: $ModuleFile"
-            $ImportSuccess = $false
-        }
-    }
-    
-    if (-not $ImportSuccess) {
-        Write-Host "Some modules failed to load. Continuing with built-in functionality..." -ForegroundColor Yellow
-    }
-    
-    return $ImportSuccess
-}
-
-# =============================================================================
-# MAIN EXECUTION
-# =============================================================================
-    # Initialize analysis with prerequisites check
-    # Initialize analysis with prerequisites check
-    # Initialize analysis with prerequisites check
-    Write-Verbose "Initializing RocketChat Support Dump Analyzer..."
-    Test-Prerequisites
-    
-    # Import modules with fallback capability
-    $ModulesLoaded = Import-RequiredModules
-    if (-not $ModulesLoaded) {
-        Write-Warning "Running with limited functionality due to module loading issues"
-    }
-=======
 # Import required modules
 $ModulePath = Join-Path $PSScriptRoot "modules"
 Write-Host "*** DEBUG: Starting script execution ***" -ForegroundColor Magenta
@@ -176,7 +69,6 @@
 Import-Module (Join-Path $ModulePath "RocketChatAnalyzer.psm1") -Force
 Import-Module (Join-Path $ModulePath "ReportGenerator.psm1") -Force
 Write-Host "*** DEBUG: Modules imported successfully ***" -ForegroundColor Magenta
->>>>>>> 092a8bc1
 
 # Initialize analysis results
 $AnalysisResults = @{
