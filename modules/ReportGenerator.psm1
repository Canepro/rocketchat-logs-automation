<#
.SYNOPSIS
    Report Generator Module - Functions for generating various report formats.

.DESCRIPTION
    This module provides functions to generate reports in different formats including
    console output, JSON, CSV, and HTML reports.
#>

function Write-ConsoleReport {
    <#
    .SYNOPSIS
        Displays analysis results in a formatted console output.
    
    .PARAMETER Results
        Analysis results from the main script
    
    .PARAMETER MinSeverity
        Minimum severity level to display
    #>
    param(
        [Parameter(Mandatory = $true)]
        [object]$Results,
        
        [Parameter(Mandatory = $false)]
        [string]$MinSeverity = "Info"
    )
    
    # Define severity levels for filtering
    $severityLevels = @{
        "Info" = 1
        "Warning" = 2
        "Error" = 3
        "Critical" = 4
    }
    
    $minLevel = $severityLevels[$MinSeverity]
    
    # Calculate health score
    $healthScore = Get-HealthScore -AnalysisResults $Results
    
    Write-Host "`n" -NoNewline
    Write-Host "🚀 ROCKETCHAT SUPPORT DUMP ANALYSIS REPORT" -ForegroundColor Yellow
    Write-Host "=" * 60 -ForegroundColor Cyan
    
    # Overall Health Score
    Write-Host "`n📊 HEALTH OVERVIEW" -ForegroundColor Green
    Write-Host "-" * 20 -ForegroundColor Gray
    
    $scoreColor = if ($healthScore.OverallScore -ge 90) { "Green" } 
                 elseif ($healthScore.OverallScore -ge 70) { "Yellow" } 
                 else { "Red" }
    
    Write-Host "Overall Health Score: " -NoNewline
    Write-Host "$($healthScore.OverallScore)%" -ForegroundColor $scoreColor
    
    Write-Host "Issues Summary:" -ForegroundColor White
    Write-Host "  • Critical: $($healthScore.Issues.Critical)" -ForegroundColor Magenta
    Write-Host "  • Error:    $($healthScore.Issues.Error)" -ForegroundColor Red
    Write-Host "  • Warning:  $($healthScore.Issues.Warning)" -ForegroundColor Yellow
    Write-Host "  • Info:     $($healthScore.Issues.Info)" -ForegroundColor Cyan
    
    # Component Scores
    Write-Host "`nComponent Health:" -ForegroundColor White
    foreach ($component in $healthScore.ComponentScores.GetEnumerator()) {
        $color = if ($component.Value -ge 90) { "Green" } 
                elseif ($component.Value -ge 70) { "Yellow" } 
                else { "Red" }
        Write-Host "  • $($component.Key): $($component.Value)%" -ForegroundColor $color
    }
    
    # Log Analysis
    if ($Results.LogAnalysis -and $Results.LogAnalysis.Issues) {
        Write-Host "`n📝 LOG ANALYSIS" -ForegroundColor Green
        Write-Host "-" * 20 -ForegroundColor Gray
        
        $logSummary = $Results.LogAnalysis.Summary
        Write-Host "Total Log Entries: $($logSummary.TotalEntries)" -ForegroundColor White
        Write-Host "Errors: $($logSummary.ErrorCount) | Warnings: $($logSummary.WarningCount) | Info: $($logSummary.InfoCount)" -ForegroundColor Gray
        
        if ($Results.LogAnalysis.TimeRange.Start) {
            Write-Host "Time Range: $($Results.LogAnalysis.TimeRange.Start) to $($Results.LogAnalysis.TimeRange.End)" -ForegroundColor Gray
        }
        
        # Display issues
        $filteredIssues = if ($Results.LogAnalysis -and $Results.LogAnalysis.Issues) {
            $Results.LogAnalysis.Issues | Where-Object { $severityLevels[$_.Severity] -ge $minLevel }
        } else { @() }
        if ($filteredIssues.Count -gt 0) {
            Write-Host "`nTop Issues:" -ForegroundColor Yellow
            $filteredIssues | Select-Object -First 10 | ForEach-Object {
                $color = switch ($_.Severity) {
                    "Critical" { "Magenta" }
                    "Error" { "Red" }
                    "Warning" { "Yellow" }
                    default { "Cyan" }
                }
                Write-Host "  [$($_.Severity)] $($_.Message)" -ForegroundColor $color
            }
        }
        
        # Error patterns
        if ($Results.LogAnalysis.Patterns -and $Results.LogAnalysis.Patterns.Count -gt 0) {
            Write-Host "`nError Patterns:" -ForegroundColor Yellow
            $Results.LogAnalysis.Patterns.GetEnumerator() | Sort-Object Value -Descending | Select-Object -First 5 | ForEach-Object {
                Write-Host "  • $($_.Key): $($_.Value) occurrences" -ForegroundColor Red
            }
        }
    }
    
    # Settings Analysis
    if ($Results.SettingsAnalysis -and $Results.SettingsAnalysis.Issues) {
        Write-Host "`n⚙️ SETTINGS ANALYSIS" -ForegroundColor Green
        Write-Host "-" * 20 -ForegroundColor Gray
        
        $filteredSettingsIssues = if ($Results.SettingsAnalysis -and $Results.SettingsAnalysis.Issues) {
            $Results.SettingsAnalysis.Issues | Where-Object { $severityLevels[$_.Severity] -ge $minLevel }
        } else { @() }
        if ($filteredSettingsIssues.Count -gt 0) {
            Write-Host "Configuration Issues:" -ForegroundColor Yellow
            $filteredSettingsIssues | ForEach-Object {
                $color = switch ($_.Severity) {
                    "Critical" { "Magenta" }
                    "Error" { "Red" }
                    "Warning" { "Yellow" }
                    default { "Cyan" }
                }
                Write-Host "  [$($_.Severity)] $($_.Message)" -ForegroundColor $color
            }
        }
        
        Write-Host "`nSecurity Settings: $($Results.SettingsAnalysis.SecuritySettings.Count) reviewed" -ForegroundColor Gray
        Write-Host "Performance Settings: $($Results.SettingsAnalysis.PerformanceSettings.Count) reviewed" -ForegroundColor Gray
    }
    
    # Statistics Analysis
    if ($Results.StatisticsAnalysis) {
        Write-Host "`n📈 SERVER STATISTICS" -ForegroundColor Green
        Write-Host "-" * 20 -ForegroundColor Gray
        
        if ($Results.StatisticsAnalysis.ServerInfo) {
            $serverInfo = $Results.StatisticsAnalysis.ServerInfo
            Write-Host "RocketChat Version: $($serverInfo.Version)" -ForegroundColor White
            if ($serverInfo.InstalledAt) {
                Write-Host "Installed: $($serverInfo.InstalledAt)" -ForegroundColor Gray
            }
        }
        
        # Platform Information
        if ($Results.StatisticsAnalysis.PlatformInfo) {
            $platform = $Results.StatisticsAnalysis.PlatformInfo
            Write-Host "`nPlatform Information:" -ForegroundColor Cyan
            Write-Host "  Deployment: $($platform.DeploymentType)" -ForegroundColor Gray
            Write-Host "  OS: $($platform.OS)" -ForegroundColor Gray
            Write-Host "  Node Version: $($platform.NodeVersion)" -ForegroundColor Gray
            Write-Host "  Database: $($platform.DatabaseType)" -ForegroundColor Gray
        }
        
        # Performance Metrics
        if ($Results.StatisticsAnalysis.PerformanceMetrics) {
            $perf = $Results.StatisticsAnalysis.PerformanceMetrics
            
            if ($perf.Memory) {
                $memMB = [math]::Round($perf.Memory.Used / 1024 / 1024, 2)
                $heapMB = [math]::Round($perf.Memory.Heap / 1024 / 1024, 2)
                Write-Host "`nMemory Usage:" -ForegroundColor Cyan
                Write-Host "  RSS Memory: ${memMB}MB" -ForegroundColor $(if ($memMB -gt 4096) { "Red" } elseif ($memMB -gt 2048) { "Yellow" } else { "Green" })
                Write-Host "  Heap Used: ${heapMB}MB" -ForegroundColor Gray
            }
        }
        
        # User Metrics
        if ($Results.StatisticsAnalysis.UserMetrics) {
            $users = $Results.StatisticsAnalysis.UserMetrics
            Write-Host "`nUser Metrics:" -ForegroundColor Cyan
            Write-Host "  Total Users: $($users.Total)" -ForegroundColor White
            Write-Host "  Online: $($users.Online) ($($users.OnlinePercentage)%)" -ForegroundColor $(if ($users.Online -gt 1000) { "Yellow" } else { "Green" })
            Write-Host "  Away: $($users.Away)" -ForegroundColor Gray
            Write-Host "  Offline: $($users.Offline)" -ForegroundColor Gray
        }
        
        # Message Metrics
        if ($Results.StatisticsAnalysis.MessageMetrics) {
            $messages = $Results.StatisticsAnalysis.MessageMetrics
            Write-Host "`nMessage Metrics:" -ForegroundColor Cyan
            Write-Host "  Total Messages: $($messages.Total)" -ForegroundColor White
            Write-Host "  Channels: $($messages.Channels)" -ForegroundColor Gray
            Write-Host "  Private Groups: $($messages.PrivateGroups)" -ForegroundColor Gray
            Write-Host "  Direct Messages: $($messages.DirectMessages)" -ForegroundColor Gray
            if ($messages.LivechatSessions -gt 0) {
                Write-Host "  Livechat Sessions: $($messages.LivechatSessions)" -ForegroundColor Gray
            }
        }
        
        # Resource Usage
        if ($Results.StatisticsAnalysis.ResourceUsage) {
            $resources = $Results.StatisticsAnalysis.ResourceUsage
            Write-Host "`nResource Usage:" -ForegroundColor Cyan
            
            if ($resources.Database) {
                $db = $resources.Database
                $dataSizeGB = [math]::Round($db.DataSize / 1024 / 1024 / 1024, 2)
                Write-Host "  Database Size: ${dataSizeGB}GB" -ForegroundColor $(if ($dataSizeGB -gt 100) { "Yellow" } else { "Green" })
                Write-Host "  Collections: $($db.Collections)" -ForegroundColor Gray
                Write-Host "  Documents: $($db.Objects)" -ForegroundColor Gray
            }
            
            if ($resources.Uploads) {
                $uploads = $resources.Uploads
                $uploadSizeGB = [math]::Round($uploads.TotalSize / 1024 / 1024 / 1024, 2)
                Write-Host "  File Uploads: $($uploads.Total) files (${uploadSizeGB}GB)" -ForegroundColor Gray
            }
            
            if ($resources.Apps) {
                $apps = $resources.Apps
                Write-Host "  Apps: $($apps.EnabledApps)/$($apps.TotalApps) enabled" -ForegroundColor Gray
                if ($apps.Integrations -gt 0) {
                    Write-Host "  Integrations: $($apps.Integrations)" -ForegroundColor Gray
                }
            }
        }
        
        $filteredStatsIssues = if ($Results.StatisticsAnalysis -and $Results.StatisticsAnalysis.Issues) {
            $Results.StatisticsAnalysis.Issues | Where-Object { $severityLevels[$_.Severity] -ge $minLevel }
        } else { @() }
        if ($filteredStatsIssues.Count -gt 0) {
            Write-Host "`nPerformance Issues:" -ForegroundColor Yellow
            $filteredStatsIssues | ForEach-Object {
                $color = switch ($_.Severity) {
                    "Critical" { "Magenta" }
                    "Error" { "Red" }
                    "Warning" { "Yellow" }
                    default { "Cyan" }
                }
                Write-Host "  [$($_.Severity)] $($_.Message)" -ForegroundColor $color
            }
        }
    }
    
    # Security Analysis
    $allIssues = @()
    foreach ($analysis in $Results.Values) {
        if ($analysis -is [hashtable] -and $analysis.ContainsKey("Issues")) {
            $allIssues += $analysis.Issues
        }
    }
    
    if ($Results.SettingsAnalysis) {
        $securityAnalysis = Get-SecurityAnalysis -Settings $Results.SettingsAnalysis -Issues $allIssues
        
        Write-Host "`n🔒 SECURITY ANALYSIS" -ForegroundColor Green
        Write-Host "-" * 20 -ForegroundColor Gray
        
        $scoreColor = if ($securityAnalysis.SecurityScore -ge 90) { "Green" } 
                     elseif ($securityAnalysis.SecurityScore -ge 70) { "Yellow" } 
                     else { "Red" }
        Write-Host "Security Score: $($securityAnalysis.SecurityScore)%" -ForegroundColor $scoreColor
        
        if ($securityAnalysis.SecurityIssues.Count -gt 0) {
            Write-Host "`nSecurity Issues:" -ForegroundColor Yellow
            $securityAnalysis.SecurityIssues | Select-Object -First 5 | ForEach-Object {
                Write-Host "  • $_" -ForegroundColor Red
            }
        }
        
        if ($securityAnalysis.Recommendations.Count -gt 0) {
            Write-Host "`nSecurity Recommendations:" -ForegroundColor Yellow
            $securityAnalysis.Recommendations | Select-Object -First 3 | ForEach-Object {
                Write-Host "  • $_" -ForegroundColor Cyan
            }
        }
    }
    
    # Recommendations
    Write-Host "`n💡 RECOMMENDATIONS" -ForegroundColor Green
    Write-Host "-" * 20 -ForegroundColor Gray
    
    if ($healthScore.Recommendations.Count -gt 0) {
        $healthScore.Recommendations | ForEach-Object {
            Write-Host "  • $_" -ForegroundColor Cyan
        }
    }
    
    # Performance insights
    if ($Results.StatisticsAnalysis) {
        $perfInsights = Get-PerformanceInsights -Statistics $Results.StatisticsAnalysis -Config @{ PerformanceThresholds = @{} }
        if ($perfInsights.Recommendations.Count -gt 0) {
            $perfInsights.Recommendations | ForEach-Object {
                Write-Host "  • $_" -ForegroundColor Yellow
            }
        }
    }
    
    Write-Host "`n" -NoNewline
    Write-Host "=" * 60 -ForegroundColor Cyan
    Write-Host "Report generated at: $(Get-Date)" -ForegroundColor Gray
}

function New-JSONReport {
    <#
    .SYNOPSIS
        Generates a JSON report of the analysis results.
    
    .PARAMETER Results
        Analysis results from the main script
    #>
    param(
        [Parameter(Mandatory = $true)]
        [object]$Results
    )
    
    try {
        # Calculate health score and additional insights
        $healthScore = Get-HealthScore -AnalysisResults $Results
        
        $allIssues = @()
        foreach ($analysis in $Results.Values) {
            if ($analysis -is [hashtable] -and $analysis.ContainsKey("Issues")) {
                $allIssues += $analysis.Issues
            }
        }
<<<<<<< HEAD
        
        # Convert hashtables to PSCustomObjects for proper JSON serialization
        $report = [PSCustomObject]@{
            metadata = [PSCustomObject]@{
                reportType = "RocketChat Support Dump Analysis"
                version = "1.2.0"
                generatedAt = (Get-Date).ToString("yyyy-MM-ddTHH:mm:ssZ")
                dumpPath = $Results.DumpPath
                analysisEngine = "RocketChat Log Automation v1.2.0"
            }
            healthScore = [PSCustomObject]@{
                overallScore = $healthScore.OverallScore
                componentScores = [PSCustomObject]@{
                    logs = $healthScore.ComponentScores.Logs
                    settings = $healthScore.ComponentScores.Settings
                    performance = $healthScore.ComponentScores.Performance
                    security = $healthScore.ComponentScores.Security
                }
                issues = [PSCustomObject]@{
                    critical = $healthScore.Issues.Critical
                    error = $healthScore.Issues.Error
                    warning = $healthScore.Issues.Warning
                    info = $healthScore.Issues.Info
                }
                recommendations = $healthScore.Recommendations
            }
            summary = [PSCustomObject]@{
                totalIssues = $Results.Summary.TotalIssues
                criticalIssues = $Results.Summary.CriticalIssues
                errorIssues = $Results.Summary.ErrorIssues
                warningIssues = $Results.Summary.WarningIssues
                infoIssues = $Results.Summary.InfoIssues
            }
            analysis = [PSCustomObject]@{
                logs = if ($Results.LogAnalysis) { ConvertTo-SerializableObject $Results.LogAnalysis } else { $null }
                settings = if ($Results.SettingsAnalysis) { ConvertTo-SerializableObject $Results.SettingsAnalysis } else { $null }
                statistics = if ($Results.StatisticsAnalysis) { ConvertTo-SerializableObject $Results.StatisticsAnalysis } else { $null }
                omnichannel = if ($Results.OmnichannelAnalysis) { ConvertTo-SerializableObject $Results.OmnichannelAnalysis } else { $null }
                apps = if ($Results.AppsAnalysis) { ConvertTo-SerializableObject $Results.AppsAnalysis } else { $null }
            }
            insights = [PSCustomObject]@{
                errorPatterns = ConvertTo-SerializableObject (Get-ErrorPatterns -Issues $allIssues)
                trends = ConvertTo-SerializableObject (Get-TrendAnalysis -Issues $allIssues)
            }
        }
        
        # Add security analysis if settings are available
        if ($Results.SettingsAnalysis) {
            $securityAnalysis = Get-SecurityAnalysis -Settings $Results.SettingsAnalysis -Issues $allIssues
            $report.insights | Add-Member -NotePropertyName "security" -NotePropertyValue (ConvertTo-SerializableObject $securityAnalysis)
        }
        
        # Add performance insights if statistics are available
        if ($Results.StatisticsAnalysis) {
            $perfInsights = Get-PerformanceInsights -Statistics $Results.StatisticsAnalysis -Config @{ PerformanceThresholds = @{} }
            $report.insights | Add-Member -NotePropertyName "performance" -NotePropertyValue (ConvertTo-SerializableObject $perfInsights)
=======
    }
    
    $errorPatterns = Get-ErrorPatterns -Issues $allIssues
    $trends = Get-TrendAnalysis -Issues $allIssues
    
    # Convert to PSCustomObject to ensure proper JSON serialization
    $report = [PSCustomObject]@{
        metadata = [PSCustomObject]@{
            reportType = "RocketChat Support Dump Analysis"
            version = "1.0.0"
            generatedAt = (Get-Date).ToString("yyyy-MM-ddTHH:mm:ssZ")
            dumpPath = $Results.DumpPath
        }
        healthScore = $healthScore
        summary = $Results.Summary
        analysis = [PSCustomObject]@{
            logs = $Results.LogAnalysis
            settings = $Results.SettingsAnalysis
            statistics = $Results.StatisticsAnalysis
            omnichannel = $Results.OmnichannelAnalysis
            apps = $Results.AppsAnalysis
        }
        insights = [PSCustomObject]@{
            errorPatterns = $errorPatterns
            trends = $trends
>>>>>>> 53519253
        }
        
        return ($report | ConvertTo-Json -Depth 10)
        
    } catch {
        Write-Error "Error generating JSON report: $($_.Exception.Message)"
        # Return a minimal error report
        $errorReport = [PSCustomObject]@{
            metadata = [PSCustomObject]@{
                reportType = "RocketChat Support Dump Analysis (Error)"
                version = "1.2.0"
                generatedAt = (Get-Date).ToString("yyyy-MM-ddTHH:mm:ssZ")
                error = $_.Exception.Message
            }
            summary = [PSCustomObject]@{
                totalIssues = if ($Results.Summary) { $Results.Summary.TotalIssues } else { 0 }
            }
        }
        return ($errorReport | ConvertTo-Json -Depth 5)
    }
}

function ConvertTo-SerializableObject {
    <#
    .SYNOPSIS
        Converts hashtables and complex objects to PSCustomObjects for JSON serialization.
    #>
    param(
        [Parameter(Mandatory = $true)]
        $InputObject
    )
    
<<<<<<< HEAD
    if ($InputObject -is [hashtable]) {
        $result = [PSCustomObject]@{}
        foreach ($key in $InputObject.Keys) {
            $value = if ($InputObject[$key] -is [hashtable] -or $InputObject[$key] -is [array]) {
                ConvertTo-SerializableObject $InputObject[$key]
            } else {
                $InputObject[$key]
            }
            $result | Add-Member -NotePropertyName $key -NotePropertyValue $value
        }
        return $result
    } elseif ($InputObject -is [array]) {
        return @($InputObject | ForEach-Object { ConvertTo-SerializableObject $_ })
    } else {
        return $InputObject
    }
=======
    # Add security analysis if settings are available
    if ($Results.SettingsAnalysis) {
        $report.insights | Add-Member -MemberType NoteProperty -Name "security" -Value (Get-SecurityAnalysis -Settings $Results.SettingsAnalysis -Issues $allIssues)
    }
    
    # Add performance insights if statistics are available
    if ($Results.StatisticsAnalysis) {
        $report.insights | Add-Member -MemberType NoteProperty -Name "performance" -Value (Get-PerformanceInsights -Statistics $Results.StatisticsAnalysis -Config @{ PerformanceThresholds = @{} })
    }
    
    return ($report | ConvertTo-Json -Depth 10 -WarningAction SilentlyContinue)
>>>>>>> 53519253
}

function New-CSVReport {
    <#
    .SYNOPSIS
        Generates a CSV report of issues found in the analysis.
    
    .PARAMETER Results
        Analysis results from the main script
    #>
    param(
        [Parameter(Mandatory = $true)]
        [object]$Results
    )
    
    $csvData = @()
    
    foreach ($analysis in $Results.Values) {
        if ($analysis -is [hashtable] -and $analysis.ContainsKey("Issues")) {
            foreach ($issue in $analysis.Issues) {
                $csvData += [PSCustomObject]@{
                    Timestamp = $issue.Timestamp ?? (Get-Date).ToString()
                    Type = $issue.Type ?? "Unknown"
                    Severity = $issue.Severity ?? "Info"
                    Message = $issue.Message ?? ""
                    Pattern = $issue.Pattern ?? ""
                    Setting = $issue.Setting ?? ""
                    Value = $issue.Value ?? ""
                    Component = if ($issue.ContainsKey("Context")) { "Log" } 
                               elseif ($issue.ContainsKey("Setting")) { "Settings" }
                               elseif ($issue.ContainsKey("Metric")) { "Statistics" }
                               else { "General" }
                }
            }
        }
    }
    
    return $csvData
}

function New-HTMLReport {
    <#
    .SYNOPSIS
        Generates an HTML report of the analysis results.
    
    .PARAMETER Results
        Analysis results from the main script
    #>
    param(
        [Parameter(Mandatory = $true)]
        [object]$Results
    )
    
    # Calculate health score and insights
    $healthScore = Get-HealthScore -AnalysisResults $Results
    
    $allIssues = @()
    foreach ($analysis in $Results.Values) {
        if ($analysis -is [hashtable] -and $analysis.ContainsKey("Issues")) {
            $allIssues += $analysis.Issues
        }
    }
    
    $securityAnalysis = if ($Results.SettingsAnalysis -and $allIssues.Count -gt 0) { 
        Get-SecurityAnalysis -Settings $Results.SettingsAnalysis -Issues $allIssues 
    } elseif ($Results.SettingsAnalysis) {
        Get-SecurityAnalysis -Settings $Results.SettingsAnalysis -Issues @()
    } else { 
        @{} 
    }
    
    $html = @"
<!DOCTYPE html>
<html lang="en">
<head>
    <meta charset="UTF-8">
    <meta name="viewport" content="width=device-width, initial-scale=1.0">
    <title>RocketChat Support Dump Analysis Report</title>
    <style>
<<<<<<< HEAD
        body { font-family: 'Segoe UI', Tahoma, Geneva, Verdana, sans-serif; margin: 0; background: linear-gradient(135deg, #667eea 0%, #764ba2 100%); min-height: 100vh; }
        .container { max-width: 1200px; margin: 20px auto; background-color: white; border-radius: 12px; box-shadow: 0 8px 32px rgba(0,0,0,0.12); overflow: hidden; }
        .header { background: linear-gradient(135deg, #007acc 0%, #0056b3 100%); color: white; text-align: center; padding: 30px 20px; }
        .header h1 { margin: 0; font-size: 2.5em; font-weight: 300; text-shadow: 0 2px 4px rgba(0,0,0,0.3); }
        .header .subtitle { font-size: 1.1em; margin-top: 10px; opacity: 0.9; }
        .content { padding: 30px; }
        .section { margin-bottom: 40px; }
        .section h2 { color: #333; border-left: 5px solid #007acc; padding-left: 20px; margin-bottom: 25px; font-size: 1.8em; font-weight: 400; }
        .health-score { display: grid; grid-template-columns: repeat(auto-fit, minmax(250px, 1fr)); gap: 20px; margin: 30px 0; }
        .score-card { background: linear-gradient(135deg, #f8f9fa 0%, #e9ecef 100%); padding: 25px; border-radius: 12px; text-align: center; box-shadow: 0 4px 12px rgba(0,0,0,0.08); transition: transform 0.2s ease; }
        .score-card:hover { transform: translateY(-2px); }
        .score-excellent { background: linear-gradient(135deg, #d4edda 0%, #c3e6cb 100%); border: 2px solid #28a745; }
        .score-good { background: linear-gradient(135deg, #fff3cd 0%, #ffeaa7 100%); border: 2px solid #ffc107; }
        .score-poor { background: linear-gradient(135deg, #f8d7da 0%, #f5c6cb 100%); border: 2px solid #dc3545; }
        .score-number { font-size: 3em; font-weight: bold; margin: 10px 0; line-height: 1; }
        .score-label { font-size: 1.1em; font-weight: 500; color: #555; text-transform: uppercase; letter-spacing: 0.5px; }
        .issue-list { list-style: none; padding: 0; margin: 20px 0; }
        .issue-item { padding: 15px 20px; margin: 8px 0; border-radius: 8px; border-left: 5px solid; box-shadow: 0 2px 8px rgba(0,0,0,0.06); transition: all 0.2s ease; }
        .issue-item:hover { transform: translateX(5px); box-shadow: 0 4px 16px rgba(0,0,0,0.12); }
        .issue-critical { background: linear-gradient(135deg, #f8d7da 0%, #f5c6cb 100%); border-left-color: #dc3545; }
        .issue-error { background: linear-gradient(135deg, #f8d7da 0%, #f5c6cb 100%); border-left-color: #dc3545; }
        .issue-warning { background: linear-gradient(135deg, #fff3cd 0%, #ffeaa7 100%); border-left-color: #ffc107; }
        .issue-info { background: linear-gradient(135deg, #d1ecf1 0%, #bee5eb 100%); border-left-color: #17a2b8; }
        .stats-grid { display: grid; grid-template-columns: repeat(auto-fit, minmax(280px, 1fr)); gap: 20px; margin: 25px 0; }
        .stat-card { background: linear-gradient(135deg, #f8f9fa 0%, #e9ecef 100%); padding: 20px; border-radius: 10px; border: 1px solid #dee2e6; box-shadow: 0 3px 10px rgba(0,0,0,0.05); }
        .stat-card h4 { margin: 0 0 15px 0; color: #007acc; font-size: 1.2em; }
        .progress-bar { width: 100%; height: 8px; background-color: #e9ecef; border-radius: 4px; overflow: hidden; margin: 10px 0; }
        .progress-fill { height: 100%; transition: width 0.3s ease; border-radius: 4px; }
        .progress-excellent { background: linear-gradient(90deg, #28a745, #20c997); }
        .progress-good { background: linear-gradient(90deg, #ffc107, #fd7e14); }
        .progress-poor { background: linear-gradient(90deg, #dc3545, #e74c3c); }
        .timestamp { color: #6c757d; font-size: 0.95em; font-style: italic; }
        .recommendations { background: linear-gradient(135deg, #e7f3ff 0%, #d4e9f7 100%); padding: 20px; border-radius: 10px; border-left: 5px solid #007acc; margin: 20px 0; }
        .recommendations h3 { margin-top: 0; color: #007acc; }
        .badge { display: inline-block; padding: 4px 12px; border-radius: 20px; font-size: 0.85em; font-weight: 500; text-transform: uppercase; letter-spacing: 0.5px; }
        .badge-critical { background-color: #dc3545; color: white; }
        .badge-error { background-color: #dc3545; color: white; }
        .badge-warning { background-color: #ffc107; color: #212529; }
        .badge-info { background-color: #17a2b8; color: white; }
        .table-container { overflow-x: auto; margin: 20px 0; }
        table { width: 100%; border-collapse: collapse; background: white; border-radius: 8px; overflow: hidden; box-shadow: 0 2px 8px rgba(0,0,0,0.05); }
        th { background: linear-gradient(135deg, #007acc 0%, #0056b3 100%); color: white; padding: 15px 12px; font-weight: 500; text-align: left; }
        td { padding: 12px; border-bottom: 1px solid #dee2e6; }
        .chart-container { background: white; border-radius: 8px; padding: 20px; margin: 20px 0; box-shadow: 0 2px 8px rgba(0,0,0,0.05); }
        .summary-stats { display: flex; justify-content: space-around; flex-wrap: wrap; margin: 20px 0; }
        .summary-stat { text-align: center; margin: 10px; }
        .summary-stat .number { font-size: 2.5em; font-weight: bold; color: #007acc; display: block; }
        .summary-stat .label { color: #6c757d; font-size: 0.9em; text-transform: uppercase; letter-spacing: 0.5px; }
        @media (max-width: 768px) {
            .container { margin: 10px; border-radius: 8px; }
            .header { padding: 20px 15px; }
            .header h1 { font-size: 2em; }
            .content { padding: 20px 15px; }
            .health-score { grid-template-columns: 1fr; }
            .stats-grid { grid-template-columns: 1fr; }
        }
=======
        /* Modern gradient background and typography */
        body { 
            font-family: 'Segoe UI', Tahoma, Geneva, Verdana, sans-serif; 
            margin: 0; 
            padding: 20px;
            background: linear-gradient(135deg, #667eea 0%, #764ba2 100%);
            min-height: 100vh;
        }
        .container { 
            max-width: 1200px; 
            margin: 0 auto; 
            background: rgba(255,255,255,0.95); 
            padding: 30px; 
            border-radius: 15px; 
            box-shadow: 0 20px 40px rgba(0,0,0,0.1);
            backdrop-filter: blur(10px);
        }
        
        /* Enhanced header with gradient */
        .header { 
            text-align: center; 
            color: #333; 
            background: linear-gradient(90deg, #007acc, #00a8ff);
            margin: -30px -30px 30px -30px;
            padding: 40px 30px;
            border-radius: 15px 15px 0 0;
            color: white;
        }
        .header h1 { 
            color: white; 
            margin: 0; 
            font-size: 2.5em;
            text-shadow: 0 2px 4px rgba(0,0,0,0.3);
        }
        
        /* Collapsible sections with animation */
        .section { 
            margin-bottom: 30px; 
            border-radius: 10px;
            overflow: hidden;
        }
        .section h2 { 
            color: #333; 
            border-left: 4px solid #007acc; 
            padding: 15px;
            margin: 0;
            background: linear-gradient(90deg, #f8f9fa, #e9ecef);
            cursor: pointer;
            transition: all 0.3s ease;
            user-select: none;
        }
        .section h2:hover {
            background: linear-gradient(90deg, #e9ecef, #dee2e6);
            transform: translateX(5px);
        }
        .section-content {
            padding: 20px;
            border: 1px solid #dee2e6;
            border-top: none;
        }
        .collapsible .section-content {
            display: none;
        }
        
        /* Enhanced health score cards */
        .health-score { 
            display: grid; 
            grid-template-columns: repeat(auto-fit, minmax(200px, 1fr)); 
            gap: 20px; 
            margin: 20px 0; 
        }
        .score-card { 
            background: linear-gradient(135deg, #f8f9fa, #ffffff); 
            padding: 25px; 
            border-radius: 15px; 
            box-shadow: 0 10px 25px rgba(0,0,0,0.1);
            transition: transform 0.3s ease, box-shadow 0.3s ease;
            border: 2px solid transparent;
        }
        .score-card:hover {
            transform: translateY(-5px);
            box-shadow: 0 15px 35px rgba(0,0,0,0.15);
        }
        .score-excellent { 
            background: linear-gradient(135deg, #d4edda, #c3e6cb); 
            border-color: #28a745;
        }
        .score-good { 
            background: linear-gradient(135deg, #fff3cd, #ffeaa7); 
            border-color: #ffc107;
        }
        .score-poor { 
            background: linear-gradient(135deg, #f8d7da, #f5c6cb); 
            border-color: #dc3545;
        }
        
        /* Enhanced issue styling */
        .issue-list { list-style: none; padding: 0; }
        .issue-item { 
            padding: 15px; 
            margin: 10px 0; 
            border-radius: 8px; 
            border-left: 4px solid;
            box-shadow: 0 2px 8px rgba(0,0,0,0.1);
            transition: all 0.3s ease;
        }
        .issue-item:hover {
            transform: translateX(5px);
            box-shadow: 0 5px 15px rgba(0,0,0,0.15);
        }
        .issue-critical { 
            background: linear-gradient(90deg, #f8d7da, #f5c6cb); 
            border-left-color: #dc3545; 
        }
        .issue-error { 
            background: linear-gradient(90deg, #f8d7da, #f5c6cb); 
            border-left-color: #dc3545; 
        }
        .issue-warning { 
            background: linear-gradient(90deg, #fff3cd, #ffeaa7); 
            border-left-color: #ffc107; 
        }
        .issue-info { 
            background: linear-gradient(90deg, #d1ecf1, #bee5eb); 
            border-left-color: #17a2b8; 
        }
        
        /* Enhanced grid and cards */
        .stats-grid { 
            display: grid; 
            grid-template-columns: repeat(auto-fit, minmax(280px, 1fr)); 
            gap: 20px; 
            margin: 20px 0; 
        }
        .stat-card { 
            background: linear-gradient(135deg, #ffffff, #f8f9fa); 
            padding: 20px; 
            border-radius: 12px; 
            border: 1px solid #dee2e6;
            box-shadow: 0 5px 15px rgba(0,0,0,0.08);
            transition: all 0.3s ease;
        }
        .stat-card:hover {
            transform: translateY(-3px);
            box-shadow: 0 10px 25px rgba(0,0,0,0.12);
        }
        
        /* Enhanced styling elements */
        .timestamp { color: rgba(255,255,255,0.9); font-size: 1.1em; font-weight: 300; }
        table { 
            width: 100%; 
            border-collapse: collapse; 
            margin: 20px 0; 
            border-radius: 8px;
            overflow: hidden;
            box-shadow: 0 5px 15px rgba(0,0,0,0.1);
        }
        th, td { padding: 15px; text-align: left; }
        th { 
            background: linear-gradient(90deg, #007acc, #0056b3); 
            color: white;
            font-weight: 600;
        }
        td { border-bottom: 1px solid #dee2e6; }
        
        /* Premium recommendations section */
        .recommendations { 
            background: linear-gradient(135deg, #e7f3ff, #d4edda); 
            padding: 25px; 
            border-radius: 12px; 
            border-left: 6px solid #007acc;
            box-shadow: 0 10px 25px rgba(0,0,0,0.1);
        }
        
        /* Responsive design improvements */
        @media (max-width: 768px) {
            body { padding: 10px; }
            .container { padding: 20px; }
            .header { margin: -20px -20px 20px -20px; padding: 30px 20px; }
            .header h1 { font-size: 2em; }
            .health-score { grid-template-columns: 1fr; }
            .stats-grid { grid-template-columns: 1fr; }
        }
        
        /* Loading animation and modern touches */
        .fade-in {
            animation: fadeIn 0.8s ease-in;
        }
        @keyframes fadeIn {
            from { opacity: 0; transform: translateY(20px); }
            to { opacity: 1; transform: translateY(0); }
        }
        
        /* Status badges with better visual indicators */
        .status-badge {
            display: inline-block;
            padding: 4px 12px;
            border-radius: 20px;
            font-size: 0.85em;
            font-weight: 600;
            text-transform: uppercase;
            letter-spacing: 0.5px;
        }
        .status-excellent { background: #28a745; color: white; }
        .status-good { background: #ffc107; color: #333; }
        .status-poor { background: #dc3545; color: white; }
        
        /* Executive summary styling */
        .executive-summary {
            background: linear-gradient(135deg, #667eea, #764ba2);
            color: white;
            padding: 30px;
            border-radius: 12px;
            margin-bottom: 30px;
            box-shadow: 0 15px 35px rgba(0,0,0,0.2);
        }
        .executive-summary h3 {
            margin: 0 0 15px 0;
            font-size: 1.5em;
        }
>>>>>>> 53519253
    </style>
    <script>
        function toggleSection(element) {
            const content = element.nextElementSibling;
            const section = element.parentElement;
            
            if (section.classList.contains('collapsible')) {
                section.classList.remove('collapsible');
                content.style.display = 'block';
                element.innerHTML = element.innerHTML.replace('▶', '▼');
            } else {
                section.classList.add('collapsible');
                content.style.display = 'none';
                element.innerHTML = element.innerHTML.replace('▼', '▶');
            }
        }
        
        // Add fade-in animation on load
        document.addEventListener('DOMContentLoaded', function() {
            document.querySelector('.container').classList.add('fade-in');
        });
    </script>
</head>
<body>
    <div class="container">
        <div class="header">
            <h1>🚀 RocketChat Support Dump Analysis Report</h1>
            <div class="subtitle">Comprehensive System Health Analysis</div>
            <p class="timestamp">Generated on $(Get-Date -Format "MMMM dd, yyyy 'at' HH:mm:ss")</p>
            <p><strong>Analysis Path:</strong> $($Results.DumpPath)</p>
        </div>
        
        <!-- Executive Summary -->
        <div class="executive-summary">
            <h3>📋 Executive Summary</h3>
            <p><strong>System Health:</strong> <span class="status-badge $(if ($healthScore.OverallScore -ge 90) { 'status-excellent' } elseif ($healthScore.OverallScore -ge 70) { 'status-good' } else { 'status-poor' })">$($healthScore.OverallScore)% $(if ($healthScore.OverallScore -ge 90) { 'EXCELLENT' } elseif ($healthScore.OverallScore -ge 70) { 'GOOD' } else { 'NEEDS ATTENTION' })</span></p>
            <p><strong>Total Issues Found:</strong> $($healthScore.Issues.Critical + $healthScore.Issues.Error + $healthScore.Issues.Warning + $healthScore.Issues.Info) 
            $(if ($healthScore.Issues.Critical -gt 0) { "⚠️ Including $($healthScore.Issues.Critical) critical issue(s)" })
            </p>
            <p><strong>Recommended Action:</strong> $(if ($healthScore.OverallScore -lt 50) { "🚨 Immediate attention required for system stability" } elseif ($healthScore.OverallScore -lt 70) { "⚠️ Address identified issues to improve performance" } elseif ($healthScore.OverallScore -lt 90) { "✅ System is stable with minor improvements recommended" } else { "🎉 System is performing optimally" })</p>
        </div>
        
<<<<<<< HEAD
        <div class="content">
            <div class="section">
                <h2>📊 Health Overview</h2>
                <div class="health-score">
                    <div class="score-card $(if ($healthScore.OverallScore -ge 90) { 'score-excellent' } elseif ($healthScore.OverallScore -ge 70) { 'score-good' } else { 'score-poor' })">
                        <div class="score-label">Overall Health</div>
                        <div class="score-number">$($healthScore.OverallScore)%</div>
                        <div class="progress-bar">
                            <div class="progress-fill $(if ($healthScore.OverallScore -ge 90) { 'progress-excellent' } elseif ($healthScore.OverallScore -ge 70) { 'progress-good' } else { 'progress-poor' })" style="width: $($healthScore.OverallScore)%"></div>
                        </div>
                    </div>
                    <div class="score-card">
                        <div class="score-label">Total Issues</div>
                        <div class="score-number">$($Results.Summary.TotalIssues)</div>
                        <div style="font-size: 0.9em; color: #6c757d;">Across all components</div>
                    </div>
                    <div class="score-card $(if ($healthScore.Issues.Critical -eq 0) { 'score-excellent' } else { 'score-poor' })">
                        <div class="score-label">Critical Issues</div>
                        <div class="score-number" style="color: #dc3545;">$($healthScore.Issues.Critical)</div>
                        <div style="font-size: 0.9em; color: #6c757d;">Immediate attention required</div>
                    </div>
                </div>
                
                <div class="summary-stats">
                    <div class="summary-stat">
                        <span class="number">$($healthScore.Issues.Error)</span>
                        <span class="label">Errors</span>
                    </div>
                    <div class="summary-stat">
                        <span class="number">$($healthScore.Issues.Warning)</span>
                        <span class="label">Warnings</span>
                    </div>
                    <div class="summary-stat">
                        <span class="number">$($healthScore.Issues.Info)</span>
                        <span class="label">Info</span>
=======
        <div class="section">
            <h2 onclick="toggleSection(this)">📊 Health Overview ▼</h2>
            <div class="section-content">
                <div class="health-score">
                    <div class="score-card $(if ($healthScore.OverallScore -ge 90) { 'score-excellent' } elseif ($healthScore.OverallScore -ge 70) { 'score-good' } else { 'score-poor' })">
                        <h3>🎯 Overall Health</h3>
                        <div style="font-size: 3em; font-weight: bold; margin: 10px 0;">$($healthScore.OverallScore)%</div>
                        <span class="status-badge $(if ($healthScore.OverallScore -ge 90) { 'status-excellent' } elseif ($healthScore.OverallScore -ge 70) { 'status-good' } else { 'status-poor' })">
                            $(if ($healthScore.OverallScore -ge 90) { 'EXCELLENT' } elseif ($healthScore.OverallScore -ge 70) { 'GOOD' } else { 'CRITICAL' })
                        </span>
                    </div>
                    <div class="score-card">
                        <h3>📊 Total Issues</h3>
                        <div style="font-size: 3em; font-weight: bold; margin: 10px 0; color: $(if ($Results.Summary.TotalIssues -eq 0) { '#28a745' } elseif ($healthScore.Issues.Critical -gt 0) { '#dc3545' } else { '#ffc107' });">$($Results.Summary.TotalIssues)</div>
                        <small style="color: #6c757d;">All severity levels</small>
                    </div>
                    <div class="score-card $(if ($healthScore.Issues.Critical -eq 0) { 'score-excellent' } else { 'score-poor' })">
                        <h3>🚨 Critical Issues</h3>
                        <div style="font-size: 3em; font-weight: bold; margin: 10px 0; color: #dc3545;">$($healthScore.Issues.Critical)</div>
                        <small style="color: #6c757d;">Requiring immediate attention</small>
>>>>>>> 53519253
                    </div>
                </div>
                
                <div class="stats-grid">
                    <div class="stat-card">
<<<<<<< HEAD
                        <h4>Component Health Scores</h4>
$(foreach ($component in $healthScore.ComponentScores.GetEnumerator()) {
    $progressClass = if ($component.Value -ge 90) { 'progress-excellent' } elseif ($component.Value -ge 70) { 'progress-good' } else { 'progress-poor' }
    "                        <div style='margin: 10px 0;'>
                            <div style='display: flex; justify-content: space-between; margin-bottom: 5px;'>
                                <span>$($component.Key)</span>
                                <span style='font-weight: bold;'>$($component.Value)%</span>
                            </div>
                            <div class='progress-bar'>
                                <div class='progress-fill $progressClass' style='width: $($component.Value)%'></div>
                            </div>
                        </div>"
})
                    </div>
                    <div class="stat-card">
                        <h4>Issues by Severity</h4>
                        <div style="margin: 10px 0;">
                            <span class="badge badge-critical">Critical: $($healthScore.Issues.Critical)</span>
                        </div>
                        <div style="margin: 10px 0;">
                            <span class="badge badge-error">Error: $($healthScore.Issues.Error)</span>
                        </div>
                        <div style="margin: 10px 0;">
                            <span class="badge badge-warning">Warning: $($healthScore.Issues.Warning)</span>
                        </div>
                        <div style="margin: 10px 0;">
                            <span class="badge badge-info">Info: $($healthScore.Issues.Info)</span>
                        </div>
=======
                        <h4>🏥 Component Health</h4>
                        <ul style="list-style: none; padding: 0; margin: 0;">
$(foreach ($component in $healthScore.ComponentScores.GetEnumerator()) {
    $color = if ($component.Value -ge 90) { "#28a745" } elseif ($component.Value -ge 70) { "#ffc107" } else { "#dc3545" }
    $icon = if ($component.Value -ge 90) { "🟢" } elseif ($component.Value -ge 70) { "🟡" } else { "🔴" }
    "                            <li style='color: $color; margin: 8px 0; display: flex; justify-content: space-between; align-items: center;'>
                                <span>$icon $($component.Key)</span> 
                                <span style='font-weight: bold; font-size: 1.1em;'>$($component.Value)%</span>
                            </li>"
})
                        </ul>
                    </div>
                    <div class="stat-card">
                        <h4>📈 Issues by Severity</h4>
                        <ul style="list-style: none; padding: 0; margin: 0;">
                            <li style="color: #dc3545; margin: 8px 0; display: flex; justify-content: space-between; align-items: center;">
                                <span>🚨 Critical</span> 
                                <span style="font-weight: bold; font-size: 1.2em;">$($healthScore.Issues.Critical)</span>
                            </li>
                            <li style="color: #dc3545; margin: 8px 0; display: flex; justify-content: space-between; align-items: center;">
                                <span>❌ Error</span> 
                                <span style="font-weight: bold; font-size: 1.2em;">$($healthScore.Issues.Error)</span>
                            </li>
                            <li style="color: #ffc107; margin: 8px 0; display: flex; justify-content: space-between; align-items: center;">
                                <span>⚠️ Warning</span> 
                                <span style="font-weight: bold; font-size: 1.2em;">$($healthScore.Issues.Warning)</span>
                            </li>
                            <li style="color: #17a2b8; margin: 8px 0; display: flex; justify-content: space-between; align-items: center;">
                                <span>ℹ️ Info</span> 
                                <span style="font-weight: bold; font-size: 1.2em;">$($healthScore.Issues.Info)</span>
                            </li>
                        </ul>
>>>>>>> 53519253
                    </div>
                </div>
            </div>
"@

    # Add log analysis section
    if ($Results.LogAnalysis -and $Results.LogAnalysis.Issues) {
        $html += @"
        <div class="section">
            <h2 onclick="toggleSection(this)">📝 Log Analysis ▼</h2>
            <div class="section-content">
                <div class="stats-grid">
                    <div class="stat-card">
                        <h4>📊 Log Summary</h4>
                        <p><strong>Total Entries:</strong> $($Results.LogAnalysis.Summary.TotalEntries)</p>
                        <p><strong>Errors:</strong> <span style="color: #dc3545; font-weight: bold;">$($Results.LogAnalysis.Summary.ErrorCount)</span></p>
                        <p><strong>Warnings:</strong> <span style="color: #ffc107; font-weight: bold;">$($Results.LogAnalysis.Summary.WarningCount)</span></p>
                        <p><strong>Info:</strong> <span style="color: #17a2b8; font-weight: bold;">$($Results.LogAnalysis.Summary.InfoCount)</span></p>
                    </div>
$(if ($Results.LogAnalysis.TimeRange.Start) {
"                <div class='stat-card'>
                    <h4>🕒 Time Range</h4>
                    <p><strong>From:</strong> $($Results.LogAnalysis.TimeRange.Start)</p>
                    <p><strong>To:</strong> $($Results.LogAnalysis.TimeRange.End)</p>
                    <p><strong>Duration:</strong> $(((Get-Date $Results.LogAnalysis.TimeRange.End) - (Get-Date $Results.LogAnalysis.TimeRange.Start)).TotalHours.ToString('F1')) hours</p>
                </div>"
})
                </div>
                
                <h3>🚨 Issues Found (Top 20)</h3>
                <ul class="issue-list">
$(foreach ($issue in ($Results.LogAnalysis.Issues | Select-Object -First 20)) {
    $cssClass = "issue-" + $issue.Severity.ToLower()
    $icon = switch ($issue.Severity) {
        "Critical" { "🚨" }
        "Error" { "❌" }
        "Warning" { "⚠️" }
        default { "ℹ️" }
    }
    "                <li class='issue-item $cssClass'>
                    <div style='display: flex; align-items: center; gap: 10px;'>
                        <span style='font-size: 1.2em;'>$icon</span>
                        <div>
                            <strong>[$($issue.Severity)]</strong> $($issue.Message)
                            $(if ($issue.Timestamp) { "<br><small style='color: #6c757d;'>🕒 $($issue.Timestamp)</small>" })
                        </div>
                    </div>
                </li>"
})
                </ul>
            </div>
        </div>
"@
    }

    # Add security analysis section
    if ($securityAnalysis -and $securityAnalysis.SecurityScore) {
        $html += @"
        <div class="section">
            <h2>🔒 Security Analysis</h2>
            <div class="score-card $(if ($securityAnalysis.SecurityScore -ge 90) { 'score-excellent' } elseif ($securityAnalysis.SecurityScore -ge 70) { 'score-good' } else { 'score-poor' })">
                <h3>Security Score: $($securityAnalysis.SecurityScore)%</h3>
            </div>
            
$(if ($securityAnalysis.SecurityIssues.Count -gt 0) {
"            <h3>Security Issues</h3>
            <ul class='issue-list'>
$(foreach ($issue in $securityAnalysis.SecurityIssues) {
    "                <li class='issue-item issue-warning'>• $issue</li>"
})
            </ul>"
})
        </div>
"@
    }

    # Add recommendations section
    $html += @"
<<<<<<< HEAD
            <div class="section">
                <h2>💡 Recommendations</h2>
                <div class="recommendations">
                    <h3>Suggested Actions</h3>
                    <ul>
$(foreach ($rec in $healthScore.Recommendations) {
    "                        <li>$rec</li>"
})
$(if ($securityAnalysis.Recommendations) {
    foreach ($rec in $securityAnalysis.Recommendations) {
        "                        <li>$rec</li>"
    }
})
                    </ul>
                </div>
            </div>
            
            <div class="section">
                <h2>📋 Analysis Summary</h2>
                <div class="stat-card">
                    <p><strong>Analysis completed successfully!</strong></p>
                    <p>This report provides a comprehensive overview of your RocketChat instance health and performance.</p>
                    <p>For detailed raw data analysis, please export to JSON format or contact your support team.</p>
                    <div style="margin-top: 20px; padding-top: 20px; border-top: 1px solid #dee2e6; color: #6c757d; font-size: 0.9em;">
                        <p><strong>Report Details:</strong></p>
                        <p>• Generated: $(Get-Date -Format "yyyy-MM-dd HH:mm:ss")</p>
                        <p>• Analysis Engine: RocketChat Log Automation v1.2.0</p>
                        <p>• Dump Path: $($Results.DumpPath)</p>
                    </div>
                </div>
            </div>
        </div> <!-- Close content div -->
=======
        <div class="section">
            <h2 onclick="toggleSection(this)">💡 Recommendations & Action Items ▼</h2>
            <div class="section-content">
                <div class="recommendations">
                    <h3>🎯 Priority Actions</h3>
                    <ul style="margin: 0; padding-left: 20px;">
$(foreach ($rec in $healthScore.Recommendations) {
    "                        <li style='margin: 10px 0; padding: 5px 0;'>💡 $rec</li>"
})
$(if ($securityAnalysis.Recommendations) {
    foreach ($rec in $securityAnalysis.Recommendations) {
        "                        <li style='margin: 10px 0; padding: 5px 0;'>🔒 $rec</li>"
    }
})
                    </ul>
                    
                    <h3 style="margin-top: 25px;">📋 Next Steps</h3>
                    <div style="background: rgba(255,255,255,0.8); padding: 15px; border-radius: 8px; margin-top: 10px;">
                        <ol style="margin: 0; padding-left: 20px;">
$(if ($healthScore.Issues.Critical -gt 0) {
    "                            <li style='margin: 8px 0; color: #dc3545;'><strong>URGENT:</strong> Address all critical issues immediately</li>"
})
$(if ($healthScore.Issues.Error -gt 0) {
    "                            <li style='margin: 8px 0; color: #dc3545;'>Resolve error-level issues within 24 hours</li>"
})
$(if ($healthScore.Issues.Warning -gt 0) {
    "                            <li style='margin: 8px 0; color: #ffc107;'>Plan to address warning issues in next maintenance window</li>"
})
                            <li style="margin: 8px 0; color: #17a2b8;">Schedule regular health checks and monitoring</li>
                            <li style="margin: 8px 0; color: #28a745;">Document any changes made for future reference</li>
                        </ol>
                    </div>
                    
                    $(if ($healthScore.OverallScore -lt 70) {
                        "<div style='background: #fff3cd; border: 1px solid #ffc107; padding: 15px; border-radius: 8px; margin-top: 15px;'>
                            <h4 style='margin: 0 0 10px 0; color: #856404;'>⚠️ System Health Alert</h4>
                            <p style='margin: 0; color: #856404;'>Your RocketChat instance requires attention. Consider engaging support team for assistance with critical issues.</p>
                        </div>"
                    })
                </div>
            </div>
        </div>
        
        <div class="section">
            <h2 onclick="toggleSection(this)">📋 Analysis Summary & Technical Details ▶</h2>
            <div class="section-content" style="display: none;">
                <div class="stats-grid">
                    <div class="stat-card">
                        <h4>📊 Analysis Coverage</h4>
                        <p><strong>Components Analyzed:</strong> $(($Results.Keys | Where-Object { $_ -ne 'Summary' -and $_ -ne 'Timestamp' -and $_ -ne 'DumpPath' }).Count)</p>
                        <p><strong>Data Sources:</strong> Logs, Settings, Statistics, Security</p>
                        <p><strong>Analysis Depth:</strong> Comprehensive</p>
                        <p><strong>Report Format:</strong> Executive HTML Report</p>
                    </div>
                    <div class="stat-card">
                        <h4>🛠️ Support Information</h4>
                        <p><strong>Tool Version:</strong> RocketChat Log Analyzer v1.2.0</p>
                        <p><strong>Analysis Date:</strong> $(Get-Date -Format 'yyyy-MM-dd HH:mm:ss')</p>
                        <p><strong>Report Type:</strong> Professional Health Assessment</p>
                        <p><strong>Export Formats:</strong> HTML, JSON, CSV, Console</p>
                    </div>
                </div>
                
                <div style="background: #f8f9fa; border-radius: 8px; padding: 20px; margin: 20px 0; border-left: 4px solid #007acc;">
                    <h4 style="margin: 0 0 10px 0;">📞 Need Additional Support?</h4>
                    <p style="margin: 0;">For complex issues or detailed analysis, consider:</p>
                    <ul style="margin: 10px 0; padding-left: 20px;">
                        <li>Exporting detailed JSON report for technical teams</li>
                        <li>Scheduling a consultation with RocketChat support</li>
                        <li>Running additional diagnostics during maintenance windows</li>
                        <li>Setting up continuous monitoring and alerting</li>
                    </ul>
                </div>
            </div>
        </div>
>>>>>>> 53519253
    </div>
</body>
</html>
"@

    return $html
}

Export-ModuleMember -Function Write-ConsoleReport, New-JSONReport, New-CSVReport, New-HTMLReport<|MERGE_RESOLUTION|>--- conflicted
+++ resolved
@@ -146,77 +146,20 @@
             }
         }
         
-        # Platform Information
-        if ($Results.StatisticsAnalysis.PlatformInfo) {
-            $platform = $Results.StatisticsAnalysis.PlatformInfo
-            Write-Host "`nPlatform Information:" -ForegroundColor Cyan
-            Write-Host "  Deployment: $($platform.DeploymentType)" -ForegroundColor Gray
-            Write-Host "  OS: $($platform.OS)" -ForegroundColor Gray
-            Write-Host "  Node Version: $($platform.NodeVersion)" -ForegroundColor Gray
-            Write-Host "  Database: $($platform.DatabaseType)" -ForegroundColor Gray
-        }
-        
-        # Performance Metrics
         if ($Results.StatisticsAnalysis.PerformanceMetrics) {
             $perf = $Results.StatisticsAnalysis.PerformanceMetrics
             
             if ($perf.Memory) {
                 $memMB = [math]::Round($perf.Memory.Used / 1024 / 1024, 2)
-                $heapMB = [math]::Round($perf.Memory.Heap / 1024 / 1024, 2)
-                Write-Host "`nMemory Usage:" -ForegroundColor Cyan
-                Write-Host "  RSS Memory: ${memMB}MB" -ForegroundColor $(if ($memMB -gt 4096) { "Red" } elseif ($memMB -gt 2048) { "Yellow" } else { "Green" })
-                Write-Host "  Heap Used: ${heapMB}MB" -ForegroundColor Gray
-            }
-        }
-        
-        # User Metrics
-        if ($Results.StatisticsAnalysis.UserMetrics) {
-            $users = $Results.StatisticsAnalysis.UserMetrics
-            Write-Host "`nUser Metrics:" -ForegroundColor Cyan
-            Write-Host "  Total Users: $($users.Total)" -ForegroundColor White
-            Write-Host "  Online: $($users.Online) ($($users.OnlinePercentage)%)" -ForegroundColor $(if ($users.Online -gt 1000) { "Yellow" } else { "Green" })
-            Write-Host "  Away: $($users.Away)" -ForegroundColor Gray
-            Write-Host "  Offline: $($users.Offline)" -ForegroundColor Gray
-        }
-        
-        # Message Metrics
-        if ($Results.StatisticsAnalysis.MessageMetrics) {
-            $messages = $Results.StatisticsAnalysis.MessageMetrics
-            Write-Host "`nMessage Metrics:" -ForegroundColor Cyan
-            Write-Host "  Total Messages: $($messages.Total)" -ForegroundColor White
-            Write-Host "  Channels: $($messages.Channels)" -ForegroundColor Gray
-            Write-Host "  Private Groups: $($messages.PrivateGroups)" -ForegroundColor Gray
-            Write-Host "  Direct Messages: $($messages.DirectMessages)" -ForegroundColor Gray
-            if ($messages.LivechatSessions -gt 0) {
-                Write-Host "  Livechat Sessions: $($messages.LivechatSessions)" -ForegroundColor Gray
-            }
-        }
-        
-        # Resource Usage
-        if ($Results.StatisticsAnalysis.ResourceUsage) {
-            $resources = $Results.StatisticsAnalysis.ResourceUsage
-            Write-Host "`nResource Usage:" -ForegroundColor Cyan
+                Write-Host "Memory Usage: ${memMB}MB" -ForegroundColor $(if ($memMB -gt 2048) { "Red" } elseif ($memMB -gt 1024) { "Yellow" } else { "Green" })
+            }
             
-            if ($resources.Database) {
-                $db = $resources.Database
-                $dataSizeGB = [math]::Round($db.DataSize / 1024 / 1024 / 1024, 2)
-                Write-Host "  Database Size: ${dataSizeGB}GB" -ForegroundColor $(if ($dataSizeGB -gt 100) { "Yellow" } else { "Green" })
-                Write-Host "  Collections: $($db.Collections)" -ForegroundColor Gray
-                Write-Host "  Documents: $($db.Objects)" -ForegroundColor Gray
+            if ($perf.Users) {
+                Write-Host "Users: $($perf.Users.Total) total, $($perf.Users.Online) online" -ForegroundColor White
             }
             
-            if ($resources.Uploads) {
-                $uploads = $resources.Uploads
-                $uploadSizeGB = [math]::Round($uploads.TotalSize / 1024 / 1024 / 1024, 2)
-                Write-Host "  File Uploads: $($uploads.Total) files (${uploadSizeGB}GB)" -ForegroundColor Gray
-            }
-            
-            if ($resources.Apps) {
-                $apps = $resources.Apps
-                Write-Host "  Apps: $($apps.EnabledApps)/$($apps.TotalApps) enabled" -ForegroundColor Gray
-                if ($apps.Integrations -gt 0) {
-                    Write-Host "  Integrations: $($apps.Integrations)" -ForegroundColor Gray
-                }
+            if ($perf.Messages) {
+                Write-Host "Messages: $($perf.Messages.Total) total" -ForegroundColor White
             }
         }
         
@@ -309,74 +252,14 @@
         [object]$Results
     )
     
-    try {
-        # Calculate health score and additional insights
-        $healthScore = Get-HealthScore -AnalysisResults $Results
-        
-        $allIssues = @()
-        foreach ($analysis in $Results.Values) {
-            if ($analysis -is [hashtable] -and $analysis.ContainsKey("Issues")) {
-                $allIssues += $analysis.Issues
-            }
-        }
-<<<<<<< HEAD
-        
-        # Convert hashtables to PSCustomObjects for proper JSON serialization
-        $report = [PSCustomObject]@{
-            metadata = [PSCustomObject]@{
-                reportType = "RocketChat Support Dump Analysis"
-                version = "1.2.0"
-                generatedAt = (Get-Date).ToString("yyyy-MM-ddTHH:mm:ssZ")
-                dumpPath = $Results.DumpPath
-                analysisEngine = "RocketChat Log Automation v1.2.0"
-            }
-            healthScore = [PSCustomObject]@{
-                overallScore = $healthScore.OverallScore
-                componentScores = [PSCustomObject]@{
-                    logs = $healthScore.ComponentScores.Logs
-                    settings = $healthScore.ComponentScores.Settings
-                    performance = $healthScore.ComponentScores.Performance
-                    security = $healthScore.ComponentScores.Security
-                }
-                issues = [PSCustomObject]@{
-                    critical = $healthScore.Issues.Critical
-                    error = $healthScore.Issues.Error
-                    warning = $healthScore.Issues.Warning
-                    info = $healthScore.Issues.Info
-                }
-                recommendations = $healthScore.Recommendations
-            }
-            summary = [PSCustomObject]@{
-                totalIssues = $Results.Summary.TotalIssues
-                criticalIssues = $Results.Summary.CriticalIssues
-                errorIssues = $Results.Summary.ErrorIssues
-                warningIssues = $Results.Summary.WarningIssues
-                infoIssues = $Results.Summary.InfoIssues
-            }
-            analysis = [PSCustomObject]@{
-                logs = if ($Results.LogAnalysis) { ConvertTo-SerializableObject $Results.LogAnalysis } else { $null }
-                settings = if ($Results.SettingsAnalysis) { ConvertTo-SerializableObject $Results.SettingsAnalysis } else { $null }
-                statistics = if ($Results.StatisticsAnalysis) { ConvertTo-SerializableObject $Results.StatisticsAnalysis } else { $null }
-                omnichannel = if ($Results.OmnichannelAnalysis) { ConvertTo-SerializableObject $Results.OmnichannelAnalysis } else { $null }
-                apps = if ($Results.AppsAnalysis) { ConvertTo-SerializableObject $Results.AppsAnalysis } else { $null }
-            }
-            insights = [PSCustomObject]@{
-                errorPatterns = ConvertTo-SerializableObject (Get-ErrorPatterns -Issues $allIssues)
-                trends = ConvertTo-SerializableObject (Get-TrendAnalysis -Issues $allIssues)
-            }
-        }
-        
-        # Add security analysis if settings are available
-        if ($Results.SettingsAnalysis) {
-            $securityAnalysis = Get-SecurityAnalysis -Settings $Results.SettingsAnalysis -Issues $allIssues
-            $report.insights | Add-Member -NotePropertyName "security" -NotePropertyValue (ConvertTo-SerializableObject $securityAnalysis)
-        }
-        
-        # Add performance insights if statistics are available
-        if ($Results.StatisticsAnalysis) {
-            $perfInsights = Get-PerformanceInsights -Statistics $Results.StatisticsAnalysis -Config @{ PerformanceThresholds = @{} }
-            $report.insights | Add-Member -NotePropertyName "performance" -NotePropertyValue (ConvertTo-SerializableObject $perfInsights)
-=======
+    # Calculate health score and additional insights
+    $healthScore = Get-HealthScore -AnalysisResults $Results
+    
+    $allIssues = @()
+    foreach ($analysis in $Results.Values) {
+        if ($analysis -is [hashtable] -and $analysis.ContainsKey("Issues")) {
+            $allIssues += $analysis.Issues
+        }
     }
     
     $errorPatterns = Get-ErrorPatterns -Issues $allIssues
@@ -402,57 +285,9 @@
         insights = [PSCustomObject]@{
             errorPatterns = $errorPatterns
             trends = $trends
->>>>>>> 53519253
-        }
-        
-        return ($report | ConvertTo-Json -Depth 10)
-        
-    } catch {
-        Write-Error "Error generating JSON report: $($_.Exception.Message)"
-        # Return a minimal error report
-        $errorReport = [PSCustomObject]@{
-            metadata = [PSCustomObject]@{
-                reportType = "RocketChat Support Dump Analysis (Error)"
-                version = "1.2.0"
-                generatedAt = (Get-Date).ToString("yyyy-MM-ddTHH:mm:ssZ")
-                error = $_.Exception.Message
-            }
-            summary = [PSCustomObject]@{
-                totalIssues = if ($Results.Summary) { $Results.Summary.TotalIssues } else { 0 }
-            }
-        }
-        return ($errorReport | ConvertTo-Json -Depth 5)
-    }
-}
-
-function ConvertTo-SerializableObject {
-    <#
-    .SYNOPSIS
-        Converts hashtables and complex objects to PSCustomObjects for JSON serialization.
-    #>
-    param(
-        [Parameter(Mandatory = $true)]
-        $InputObject
-    )
-    
-<<<<<<< HEAD
-    if ($InputObject -is [hashtable]) {
-        $result = [PSCustomObject]@{}
-        foreach ($key in $InputObject.Keys) {
-            $value = if ($InputObject[$key] -is [hashtable] -or $InputObject[$key] -is [array]) {
-                ConvertTo-SerializableObject $InputObject[$key]
-            } else {
-                $InputObject[$key]
-            }
-            $result | Add-Member -NotePropertyName $key -NotePropertyValue $value
-        }
-        return $result
-    } elseif ($InputObject -is [array]) {
-        return @($InputObject | ForEach-Object { ConvertTo-SerializableObject $_ })
-    } else {
-        return $InputObject
-    }
-=======
+        }
+    }
+    
     # Add security analysis if settings are available
     if ($Results.SettingsAnalysis) {
         $report.insights | Add-Member -MemberType NoteProperty -Name "security" -Value (Get-SecurityAnalysis -Settings $Results.SettingsAnalysis -Issues $allIssues)
@@ -464,7 +299,6 @@
     }
     
     return ($report | ConvertTo-Json -Depth 10 -WarningAction SilentlyContinue)
->>>>>>> 53519253
 }
 
 function New-CSVReport {
@@ -544,64 +378,6 @@
     <meta name="viewport" content="width=device-width, initial-scale=1.0">
     <title>RocketChat Support Dump Analysis Report</title>
     <style>
-<<<<<<< HEAD
-        body { font-family: 'Segoe UI', Tahoma, Geneva, Verdana, sans-serif; margin: 0; background: linear-gradient(135deg, #667eea 0%, #764ba2 100%); min-height: 100vh; }
-        .container { max-width: 1200px; margin: 20px auto; background-color: white; border-radius: 12px; box-shadow: 0 8px 32px rgba(0,0,0,0.12); overflow: hidden; }
-        .header { background: linear-gradient(135deg, #007acc 0%, #0056b3 100%); color: white; text-align: center; padding: 30px 20px; }
-        .header h1 { margin: 0; font-size: 2.5em; font-weight: 300; text-shadow: 0 2px 4px rgba(0,0,0,0.3); }
-        .header .subtitle { font-size: 1.1em; margin-top: 10px; opacity: 0.9; }
-        .content { padding: 30px; }
-        .section { margin-bottom: 40px; }
-        .section h2 { color: #333; border-left: 5px solid #007acc; padding-left: 20px; margin-bottom: 25px; font-size: 1.8em; font-weight: 400; }
-        .health-score { display: grid; grid-template-columns: repeat(auto-fit, minmax(250px, 1fr)); gap: 20px; margin: 30px 0; }
-        .score-card { background: linear-gradient(135deg, #f8f9fa 0%, #e9ecef 100%); padding: 25px; border-radius: 12px; text-align: center; box-shadow: 0 4px 12px rgba(0,0,0,0.08); transition: transform 0.2s ease; }
-        .score-card:hover { transform: translateY(-2px); }
-        .score-excellent { background: linear-gradient(135deg, #d4edda 0%, #c3e6cb 100%); border: 2px solid #28a745; }
-        .score-good { background: linear-gradient(135deg, #fff3cd 0%, #ffeaa7 100%); border: 2px solid #ffc107; }
-        .score-poor { background: linear-gradient(135deg, #f8d7da 0%, #f5c6cb 100%); border: 2px solid #dc3545; }
-        .score-number { font-size: 3em; font-weight: bold; margin: 10px 0; line-height: 1; }
-        .score-label { font-size: 1.1em; font-weight: 500; color: #555; text-transform: uppercase; letter-spacing: 0.5px; }
-        .issue-list { list-style: none; padding: 0; margin: 20px 0; }
-        .issue-item { padding: 15px 20px; margin: 8px 0; border-radius: 8px; border-left: 5px solid; box-shadow: 0 2px 8px rgba(0,0,0,0.06); transition: all 0.2s ease; }
-        .issue-item:hover { transform: translateX(5px); box-shadow: 0 4px 16px rgba(0,0,0,0.12); }
-        .issue-critical { background: linear-gradient(135deg, #f8d7da 0%, #f5c6cb 100%); border-left-color: #dc3545; }
-        .issue-error { background: linear-gradient(135deg, #f8d7da 0%, #f5c6cb 100%); border-left-color: #dc3545; }
-        .issue-warning { background: linear-gradient(135deg, #fff3cd 0%, #ffeaa7 100%); border-left-color: #ffc107; }
-        .issue-info { background: linear-gradient(135deg, #d1ecf1 0%, #bee5eb 100%); border-left-color: #17a2b8; }
-        .stats-grid { display: grid; grid-template-columns: repeat(auto-fit, minmax(280px, 1fr)); gap: 20px; margin: 25px 0; }
-        .stat-card { background: linear-gradient(135deg, #f8f9fa 0%, #e9ecef 100%); padding: 20px; border-radius: 10px; border: 1px solid #dee2e6; box-shadow: 0 3px 10px rgba(0,0,0,0.05); }
-        .stat-card h4 { margin: 0 0 15px 0; color: #007acc; font-size: 1.2em; }
-        .progress-bar { width: 100%; height: 8px; background-color: #e9ecef; border-radius: 4px; overflow: hidden; margin: 10px 0; }
-        .progress-fill { height: 100%; transition: width 0.3s ease; border-radius: 4px; }
-        .progress-excellent { background: linear-gradient(90deg, #28a745, #20c997); }
-        .progress-good { background: linear-gradient(90deg, #ffc107, #fd7e14); }
-        .progress-poor { background: linear-gradient(90deg, #dc3545, #e74c3c); }
-        .timestamp { color: #6c757d; font-size: 0.95em; font-style: italic; }
-        .recommendations { background: linear-gradient(135deg, #e7f3ff 0%, #d4e9f7 100%); padding: 20px; border-radius: 10px; border-left: 5px solid #007acc; margin: 20px 0; }
-        .recommendations h3 { margin-top: 0; color: #007acc; }
-        .badge { display: inline-block; padding: 4px 12px; border-radius: 20px; font-size: 0.85em; font-weight: 500; text-transform: uppercase; letter-spacing: 0.5px; }
-        .badge-critical { background-color: #dc3545; color: white; }
-        .badge-error { background-color: #dc3545; color: white; }
-        .badge-warning { background-color: #ffc107; color: #212529; }
-        .badge-info { background-color: #17a2b8; color: white; }
-        .table-container { overflow-x: auto; margin: 20px 0; }
-        table { width: 100%; border-collapse: collapse; background: white; border-radius: 8px; overflow: hidden; box-shadow: 0 2px 8px rgba(0,0,0,0.05); }
-        th { background: linear-gradient(135deg, #007acc 0%, #0056b3 100%); color: white; padding: 15px 12px; font-weight: 500; text-align: left; }
-        td { padding: 12px; border-bottom: 1px solid #dee2e6; }
-        .chart-container { background: white; border-radius: 8px; padding: 20px; margin: 20px 0; box-shadow: 0 2px 8px rgba(0,0,0,0.05); }
-        .summary-stats { display: flex; justify-content: space-around; flex-wrap: wrap; margin: 20px 0; }
-        .summary-stat { text-align: center; margin: 10px; }
-        .summary-stat .number { font-size: 2.5em; font-weight: bold; color: #007acc; display: block; }
-        .summary-stat .label { color: #6c757d; font-size: 0.9em; text-transform: uppercase; letter-spacing: 0.5px; }
-        @media (max-width: 768px) {
-            .container { margin: 10px; border-radius: 8px; }
-            .header { padding: 20px 15px; }
-            .header h1 { font-size: 2em; }
-            .content { padding: 20px 15px; }
-            .health-score { grid-template-columns: 1fr; }
-            .stats-grid { grid-template-columns: 1fr; }
-        }
-=======
         /* Modern gradient background and typography */
         body { 
             font-family: 'Segoe UI', Tahoma, Geneva, Verdana, sans-serif; 
@@ -822,7 +598,6 @@
             margin: 0 0 15px 0;
             font-size: 1.5em;
         }
->>>>>>> 53519253
     </style>
     <script>
         function toggleSection(element) {
@@ -850,7 +625,6 @@
     <div class="container">
         <div class="header">
             <h1>🚀 RocketChat Support Dump Analysis Report</h1>
-            <div class="subtitle">Comprehensive System Health Analysis</div>
             <p class="timestamp">Generated on $(Get-Date -Format "MMMM dd, yyyy 'at' HH:mm:ss")</p>
             <p><strong>Analysis Path:</strong> $($Results.DumpPath)</p>
         </div>
@@ -865,43 +639,6 @@
             <p><strong>Recommended Action:</strong> $(if ($healthScore.OverallScore -lt 50) { "🚨 Immediate attention required for system stability" } elseif ($healthScore.OverallScore -lt 70) { "⚠️ Address identified issues to improve performance" } elseif ($healthScore.OverallScore -lt 90) { "✅ System is stable with minor improvements recommended" } else { "🎉 System is performing optimally" })</p>
         </div>
         
-<<<<<<< HEAD
-        <div class="content">
-            <div class="section">
-                <h2>📊 Health Overview</h2>
-                <div class="health-score">
-                    <div class="score-card $(if ($healthScore.OverallScore -ge 90) { 'score-excellent' } elseif ($healthScore.OverallScore -ge 70) { 'score-good' } else { 'score-poor' })">
-                        <div class="score-label">Overall Health</div>
-                        <div class="score-number">$($healthScore.OverallScore)%</div>
-                        <div class="progress-bar">
-                            <div class="progress-fill $(if ($healthScore.OverallScore -ge 90) { 'progress-excellent' } elseif ($healthScore.OverallScore -ge 70) { 'progress-good' } else { 'progress-poor' })" style="width: $($healthScore.OverallScore)%"></div>
-                        </div>
-                    </div>
-                    <div class="score-card">
-                        <div class="score-label">Total Issues</div>
-                        <div class="score-number">$($Results.Summary.TotalIssues)</div>
-                        <div style="font-size: 0.9em; color: #6c757d;">Across all components</div>
-                    </div>
-                    <div class="score-card $(if ($healthScore.Issues.Critical -eq 0) { 'score-excellent' } else { 'score-poor' })">
-                        <div class="score-label">Critical Issues</div>
-                        <div class="score-number" style="color: #dc3545;">$($healthScore.Issues.Critical)</div>
-                        <div style="font-size: 0.9em; color: #6c757d;">Immediate attention required</div>
-                    </div>
-                </div>
-                
-                <div class="summary-stats">
-                    <div class="summary-stat">
-                        <span class="number">$($healthScore.Issues.Error)</span>
-                        <span class="label">Errors</span>
-                    </div>
-                    <div class="summary-stat">
-                        <span class="number">$($healthScore.Issues.Warning)</span>
-                        <span class="label">Warnings</span>
-                    </div>
-                    <div class="summary-stat">
-                        <span class="number">$($healthScore.Issues.Info)</span>
-                        <span class="label">Info</span>
-=======
         <div class="section">
             <h2 onclick="toggleSection(this)">📊 Health Overview ▼</h2>
             <div class="section-content">
@@ -922,42 +659,11 @@
                         <h3>🚨 Critical Issues</h3>
                         <div style="font-size: 3em; font-weight: bold; margin: 10px 0; color: #dc3545;">$($healthScore.Issues.Critical)</div>
                         <small style="color: #6c757d;">Requiring immediate attention</small>
->>>>>>> 53519253
                     </div>
                 </div>
                 
                 <div class="stats-grid">
                     <div class="stat-card">
-<<<<<<< HEAD
-                        <h4>Component Health Scores</h4>
-$(foreach ($component in $healthScore.ComponentScores.GetEnumerator()) {
-    $progressClass = if ($component.Value -ge 90) { 'progress-excellent' } elseif ($component.Value -ge 70) { 'progress-good' } else { 'progress-poor' }
-    "                        <div style='margin: 10px 0;'>
-                            <div style='display: flex; justify-content: space-between; margin-bottom: 5px;'>
-                                <span>$($component.Key)</span>
-                                <span style='font-weight: bold;'>$($component.Value)%</span>
-                            </div>
-                            <div class='progress-bar'>
-                                <div class='progress-fill $progressClass' style='width: $($component.Value)%'></div>
-                            </div>
-                        </div>"
-})
-                    </div>
-                    <div class="stat-card">
-                        <h4>Issues by Severity</h4>
-                        <div style="margin: 10px 0;">
-                            <span class="badge badge-critical">Critical: $($healthScore.Issues.Critical)</span>
-                        </div>
-                        <div style="margin: 10px 0;">
-                            <span class="badge badge-error">Error: $($healthScore.Issues.Error)</span>
-                        </div>
-                        <div style="margin: 10px 0;">
-                            <span class="badge badge-warning">Warning: $($healthScore.Issues.Warning)</span>
-                        </div>
-                        <div style="margin: 10px 0;">
-                            <span class="badge badge-info">Info: $($healthScore.Issues.Info)</span>
-                        </div>
-=======
                         <h4>🏥 Component Health</h4>
                         <ul style="list-style: none; padding: 0; margin: 0;">
 $(foreach ($component in $healthScore.ComponentScores.GetEnumerator()) {
@@ -990,10 +696,10 @@
                                 <span style="font-weight: bold; font-size: 1.2em;">$($healthScore.Issues.Info)</span>
                             </li>
                         </ul>
->>>>>>> 53519253
                     </div>
                 </div>
             </div>
+        </div>
 "@
 
     # Add log analysis section
@@ -1069,40 +775,6 @@
 
     # Add recommendations section
     $html += @"
-<<<<<<< HEAD
-            <div class="section">
-                <h2>💡 Recommendations</h2>
-                <div class="recommendations">
-                    <h3>Suggested Actions</h3>
-                    <ul>
-$(foreach ($rec in $healthScore.Recommendations) {
-    "                        <li>$rec</li>"
-})
-$(if ($securityAnalysis.Recommendations) {
-    foreach ($rec in $securityAnalysis.Recommendations) {
-        "                        <li>$rec</li>"
-    }
-})
-                    </ul>
-                </div>
-            </div>
-            
-            <div class="section">
-                <h2>📋 Analysis Summary</h2>
-                <div class="stat-card">
-                    <p><strong>Analysis completed successfully!</strong></p>
-                    <p>This report provides a comprehensive overview of your RocketChat instance health and performance.</p>
-                    <p>For detailed raw data analysis, please export to JSON format or contact your support team.</p>
-                    <div style="margin-top: 20px; padding-top: 20px; border-top: 1px solid #dee2e6; color: #6c757d; font-size: 0.9em;">
-                        <p><strong>Report Details:</strong></p>
-                        <p>• Generated: $(Get-Date -Format "yyyy-MM-dd HH:mm:ss")</p>
-                        <p>• Analysis Engine: RocketChat Log Automation v1.2.0</p>
-                        <p>• Dump Path: $($Results.DumpPath)</p>
-                    </div>
-                </div>
-            </div>
-        </div> <!-- Close content div -->
-=======
         <div class="section">
             <h2 onclick="toggleSection(this)">💡 Recommendations & Action Items ▼</h2>
             <div class="section-content">
@@ -1178,7 +850,6 @@
                 </div>
             </div>
         </div>
->>>>>>> 53519253
     </div>
 </body>
 </html>
